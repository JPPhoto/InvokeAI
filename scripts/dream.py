#!/usr/bin/env python3
# Copyright (c) 2022 Lincoln D. Stein (https://github.com/lstein)

import argparse
import shlex
import atexit
import os
import sys
import copy
from PIL import Image,PngImagePlugin

# readline unavailable on windows systems
try:
    import readline
    readline_available = True
except:
    readline_available = False

debugging = False

def main():
    ''' Initialize command-line parsers and the diffusion model '''
    arg_parser = create_argv_parser()
    opt        = arg_parser.parse_args()
    if opt.laion400m:
        # defaults suitable to the older latent diffusion weights
        width   = 256
        height  = 256
        config  = "configs/latent-diffusion/txt2img-1p4B-eval.yaml"
        weights = "models/ldm/text2img-large/model.ckpt"
    else:
        # some defaults suitable for stable diffusion weights
        width   = 512
        height  = 512
        config  = "configs/stable-diffusion/v1-inference.yaml"
        weights = "models/ldm/stable-diffusion-v1/model.ckpt"

    # command line history will be stored in a file called "~/.dream_history"
    if readline_available:
        setup_readline()

    print("* Initializing, be patient...\n")
    sys.path.append('.')
    from pytorch_lightning import logging
    from ldm.simplet2i import T2I
    # these two lines prevent a horrible warning message from appearing
    # when the frozen CLIP tokenizer is imported
    import transformers
    transformers.logging.set_verbosity_error()
    
    # creating a simple text2image object with a handful of
    # defaults passed on the command line.
    # additional parameters will be added (or overriden) during
    # the user input loop
    t2i = T2I(width=width,
              height=height,
              batch_size=opt.batch_size,
              outdir=opt.outdir,
              sampler_name=opt.sampler_name,
              weights=weights,
              full_precision=opt.full_precision,
              config=config,
              latent_diffusion_weights=opt.laion400m, # this is solely for recreating the prompt
              embedding_path=opt.embedding_path,
              device=opt.device
    )

    # make sure the output directory exists
    if not os.path.exists(opt.outdir):
        os.makedirs(opt.outdir)
        
    # gets rid of annoying messages about random seed
    logging.getLogger("pytorch_lightning").setLevel(logging.ERROR)

    infile = None
    try:
        if opt.infile is not None:
            infile = open(opt.infile,'r')
    except FileNotFoundError as e:
        print(e)
        exit(-1)

    # preload the model
    if not debugging:
        t2i.load_model()
    print("\n* Initialization done! Awaiting your command (-h for help, 'q' to quit, 'cd' to change output dir, 'pwd' to print output dir)...")

    log_path   = os.path.join(opt.outdir,'dream_log.txt')
    with open(log_path,'a') as log:
        cmd_parser = create_cmd_parser()
        main_loop(t2i,cmd_parser,log,infile)
        log.close()
    if infile:
        infile.close()


def main_loop(t2i,parser,log,infile):
    ''' prompt/read/execute loop '''
    done = False
    
    while not done:
        try:
            command = infile.readline() if infile else input("dream> ") 
        except EOFError:
            done = True
            break

        if infile and len(command)==0:
            done = True
            break

        if command.startswith(('#','//')):
            continue

        # before splitting, escape single quotes so as not to mess
        # up the parser
        command = command.replace("'","\\'")

        try:
            elements = shlex.split(command)
        except ValueError as e:
            print(str(e))
            continue
        
        if len(elements)==0:
            continue

        if elements[0]=='q':
            done = True
            break

        if elements[0]=='cd' and len(elements)>1:
            if os.path.exists(elements[1]):
                print(f"setting image output directory to {elements[1]}")
                t2i.outdir=elements[1]
            else:
                print(f"directory {elements[1]} does not exist")
            continue

        if elements[0]=='pwd':
            print(f"current output directory is {t2i.outdir}")
            continue
        
        if elements[0].startswith('!dream'): # in case a stored prompt still contains the !dream command
            elements.pop(0)
            
        # rearrange the arguments to mimic how it works in the Dream bot.
        switches = ['']
        switches_started = False

        for el in elements:
            if el[0]=='-' and not switches_started:
                switches_started = True
            if switches_started:
                switches.append(el)
            else:
                switches[0] += el
                switches[0] += ' '
        switches[0] = switches[0][:len(switches[0])-1]

        try:
            opt      = parser.parse_args(switches)
        except SystemExit:
            parser.print_help()
            continue
        if len(opt.prompt)==0:
            print("Try again with a prompt!")
            continue

<<<<<<< HEAD
        if opt.init_img is None:
            results = t2i.txt2img(**vars(opt))
        else:
            results = t2i.img2img(**vars(opt))

        allVariantResults = []
        if opt.variants is not None:
            print(f"Generating {opt.variants} variant(s)...")
            newopt = copy.deepcopy(opt)
            newopt.variants = None
            for r in results:
                resultPath = r[0]
                print(f"\t generating variant for {resultPath}")
                for j in range(0, opt.variants):
                    newopt.init_img = resultPath
                    print(f"{newopt.init_img}")
                    variantResults = t2i.img2img(**vars(newopt))
                    allVariantResults.append([newopt,variantResults])
            print(f"{opt.variants} Variants generated!")
=======
        try:
            if opt.init_img is None:
                results = t2i.txt2img(**vars(opt))
            else:
                assert os.path.exists(opt.init_img),f"No file found at {opt.init_img}. On Linux systems, pressing <tab> after -I will autocomplete a list of possible image files."
                results = t2i.img2img(**vars(opt))
        except AssertionError as e:
            print(e)
            continue
>>>>>>> 92346638

        print("Outputs:")
        write_log_message(t2i,opt,results,log)

        if len(allVariantResults)>0:
            print("Variant outputs:")
            for vr in allVariantResults:
                write_log_message(t2i,vr[0],vr[1],log)
            

    print("goodbye!")


def write_log_message(t2i,opt,results,logfile):
    ''' logs the name of the output image, its prompt and seed to the terminal, log file, and a Dream text chunk in the PNG metadata '''
    switches = _reconstruct_switches(t2i,opt)
    prompt_str = ' '.join(switches)

    # when multiple images are produced in batch, then we keep track of where each starts
    last_seed  = None
    img_num    = 1
    batch_size = opt.batch_size or t2i.batch_size
    seenit     = {}

    seeds = [a[1] for a in results]
    if batch_size > 1:
        seeds = f"(seeds for each batch row: {seeds})"
    else:
        seeds = f"(seeds for individual images: {seeds})"

    for r in results:
        seed = r[1]
        log_message = (f'{r[0]}: {prompt_str} -S{seed}')

        if batch_size > 1:
            if seed != last_seed:
                img_num = 1
                log_message += f' # (batch image {img_num} of {batch_size})'
            else:
                img_num += 1
                log_message += f' # (batch image {img_num} of {batch_size})'
            last_seed = seed
        print(log_message)
        logfile.write(log_message+"\n")
        logfile.flush()
        if r[0] not in seenit:
            seenit[r[0]] = True
            try:
                if opt.grid:
                    _write_prompt_to_png(r[0],f'{prompt_str} -g -S{seed} {seeds}')
                else:
                    _write_prompt_to_png(r[0],f'{prompt_str} -S{seed}')
            except FileNotFoundError:
                print(f"Could not open file '{r[0]}' for reading")

def _reconstruct_switches(t2i,opt):
    '''Normalize the prompt and switches'''
    switches = list()
    switches.append(f'"{opt.prompt}"')
    switches.append(f'-s{opt.steps        or t2i.steps}')
    switches.append(f'-b{opt.batch_size   or t2i.batch_size}')
    switches.append(f'-W{opt.width        or t2i.width}')
    switches.append(f'-H{opt.height       or t2i.height}')
    switches.append(f'-C{opt.cfg_scale    or t2i.cfg_scale}')
    switches.append(f'-m{t2i.sampler_name}')
    if opt.init_img:
        switches.append(f'-I{opt.init_img}')
    if opt.strength and opt.init_img is not None:
        switches.append(f'-f{opt.strength or t2i.strength}')
    if t2i.full_precision:
        switches.append('-F')
    return switches

def _write_prompt_to_png(path,prompt):
    info = PngImagePlugin.PngInfo()
    info.add_text("Dream",prompt)
    im = Image.open(path)
    im.save(path,"PNG",pnginfo=info)
    
def create_argv_parser():
    parser = argparse.ArgumentParser(description="Parse script's command line args")
    parser.add_argument("--laion400m",
                        "--latent_diffusion",
                        "-l",
                        dest='laion400m',
                        action='store_true',
                        help="fallback to the latent diffusion (laion400m) weights and config")
    parser.add_argument("--from_file",
                        dest='infile',
                        type=str,
                        help="if specified, load prompts from this file")
    parser.add_argument('-n','--iterations',
                        type=int,
                        default=1,
                        help="number of images to generate")
    parser.add_argument('-F','--full_precision',
                        dest='full_precision',
                        action='store_true',
                        help="use slower full precision math for calculations")
    parser.add_argument('-b','--batch_size',
                        type=int,
                        default=1,
                        help="number of images to produce per iteration (faster, but doesn't generate individual seeds")
    parser.add_argument('--sampler','-m',
                        dest="sampler_name",
                        choices=['ddim', 'k_dpm_2_a', 'k_dpm_2', 'k_euler_a', 'k_euler', 'k_heun', 'k_lms', 'plms'],
                        default='k_lms',
                        help="which sampler to use (k_lms) - can only be set on command line")
    parser.add_argument('--outdir',
                        '-o',
                        type=str,
                        default="outputs/img-samples",
                        help="directory in which to place generated images and a log of prompts and seeds")
    parser.add_argument('--embedding_path',
                        type=str,
                        help="Path to a pre-trained embedding manager checkpoint - can only be set on command line")
    parser.add_argument('--device',
                        '-d',
                        type=str,
                        default="cuda",
                        help="device to run stable diffusion on. defaults to cuda `torch.cuda.current_device()` if avalible")
    return parser
                        
    
def create_cmd_parser():
    parser = argparse.ArgumentParser(description='Example: dream> a fantastic alien landscape -W1024 -H960 -s100 -n12')
    parser.add_argument('prompt')
    parser.add_argument('-s','--steps',type=int,help="number of steps")
    parser.add_argument('-S','--seed',type=int,help="image seed")
    parser.add_argument('-n','--iterations',type=int,default=1,help="number of samplings to perform (slower, but will provide seeds for individual images)")
    parser.add_argument('-b','--batch_size',type=int,default=1,help="number of images to produce per sampling (will not provide seeds for individual images!)")
    parser.add_argument('-W','--width',type=int,help="image width, multiple of 64")
    parser.add_argument('-H','--height',type=int,help="image height, multiple of 64")
    parser.add_argument('-C','--cfg_scale',default=7.5,type=float,help="prompt configuration scale")
    parser.add_argument('-g','--grid',action='store_true',help="generate a grid")
    parser.add_argument('-i','--individual',action='store_true',help="generate individual files (default)")
    parser.add_argument('-I','--init_img',type=str,help="path to input image (supersedes width and height)")
    parser.add_argument('-f','--strength',default=0.75,type=float,help="strength for noising/unnoising. 0.0 preserves image exactly, 1.0 replaces it completely")
    parser.add_argument('-v','--variants',type=int,help="number of variants to generate of each image")
    parser.add_argument('-x','--skip_normalize',action='store_true',help="skip subprompt weight normalization")
    return parser

if readline_available:
    def setup_readline():
        readline.set_completer(Completer(['cd','pwd',
                                          '--steps','-s','--seed','-S','--iterations','-n','--batch_size','-b',
                                          '--width','-W','--height','-H','--cfg_scale','-C','--grid','-g',
                                          '--individual','-i','--init_img','-I','--strength','-f','-v','--variants']).complete)
        readline.set_completer_delims(" ")
        readline.parse_and_bind('tab: complete')
        load_history()

    def load_history():
        histfile = os.path.join(os.path.expanduser('~'),".dream_history")
        try:
            readline.read_history_file(histfile)
            readline.set_history_length(1000)
        except FileNotFoundError:
            pass
        atexit.register(readline.write_history_file,histfile)

    class Completer():
        def __init__(self,options):
            self.options = sorted(options)
            return

        def complete(self,text,state):
            buffer = readline.get_line_buffer()
            
            if text.startswith(('-I','--init_img')):
                return self._path_completions(text,state,('.png'))

            if buffer.strip().endswith('cd') or text.startswith(('.','/')):
                return self._path_completions(text,state,())

            response = None
            if state == 0:
                # This is the first time for this text, so build a match list.
                if text:
                    self.matches = [s 
                                    for s in self.options
                                    if s and s.startswith(text)]
                else:
                    self.matches = self.options[:]

            # Return the state'th item from the match list,
            # if we have that many.
            try:
                response = self.matches[state]
            except IndexError:
                response = None
            return response

        def _path_completions(self,text,state,extensions):
            # get the path so far
            if text.startswith('-I'):
                path = text.replace('-I','',1).lstrip()
            elif text.startswith('--init_img='):
                path = text.replace('--init_img=','',1).lstrip()
            else:
                path = text

            matches  = list()

            path = os.path.expanduser(path)
            if len(path)==0:
                matches.append(text+'./')
            else:
                dir  = os.path.dirname(path)
                dir_list = os.listdir(dir)
                for n in dir_list:
                    if n.startswith('.') and len(n)>1:
                        continue
                    full_path = os.path.join(dir,n)
                    if full_path.startswith(path):
                        if os.path.isdir(full_path):
                            matches.append(os.path.join(os.path.dirname(text),n)+'/')
                        elif n.endswith(extensions):
                            matches.append(os.path.join(os.path.dirname(text),n))

            try:
                response = matches[state]
            except IndexError:
                response = None
            return response

if __name__ == "__main__":
    main()
<|MERGE_RESOLUTION|>--- conflicted
+++ resolved
@@ -167,11 +167,16 @@
             print("Try again with a prompt!")
             continue
 
-<<<<<<< HEAD
-        if opt.init_img is None:
-            results = t2i.txt2img(**vars(opt))
-        else:
-            results = t2i.img2img(**vars(opt))
+        try:
+            if opt.init_img is None:
+                results = t2i.txt2img(**vars(opt))
+            else:
+                assert os.path.exists(opt.init_img),f"No file found at {opt.init_img}. On Linux systems, pressing <tab> after -I will autocomplete a list of possible image files."
+                results = t2i.img2img(**vars(opt))
+        except AssertionError as e:
+            print(e)
+            continue
+
 
         allVariantResults = []
         if opt.variants is not None:
@@ -184,24 +189,17 @@
                 for j in range(0, opt.variants):
                     newopt.init_img = resultPath
                     print(f"{newopt.init_img}")
-                    variantResults = t2i.img2img(**vars(newopt))
+                    try:
+                        variantResults = t2i.img2img(**vars(newopt))
+                    except AssertionError as e:
+                        print(e)
+                        continue
                     allVariantResults.append([newopt,variantResults])
             print(f"{opt.variants} Variants generated!")
-=======
-        try:
-            if opt.init_img is None:
-                results = t2i.txt2img(**vars(opt))
-            else:
-                assert os.path.exists(opt.init_img),f"No file found at {opt.init_img}. On Linux systems, pressing <tab> after -I will autocomplete a list of possible image files."
-                results = t2i.img2img(**vars(opt))
-        except AssertionError as e:
-            print(e)
-            continue
->>>>>>> 92346638
 
         print("Outputs:")
         write_log_message(t2i,opt,results,log)
-
+            
         if len(allVariantResults)>0:
             print("Variant outputs:")
             for vr in allVariantResults:
