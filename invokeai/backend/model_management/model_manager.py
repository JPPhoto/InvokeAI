--- conflicted
+++ resolved
@@ -462,12 +462,7 @@
             model_type = submodel_type
             submodel_type = None
 
-<<<<<<< HEAD
         model_class = self._get_implementation(base_model, model_type)
-=======
-        model_config = self.models[model_key]
-        model_path = self.resolve_model_path(model_config.path)
->>>>>>> 99823d50
 
         if not model_path.exists():
             if model_class.save_to_config:
@@ -525,7 +520,7 @@
                 model_path = getattr(model_config, submodel_type)
                 is_submodel_override = True
 
-        model_path = self.app_config.root_path / model_path
+        model_path = self.resolve_model_path(model_path)
         return model_path, is_submodel_override
 
     def _get_model_config(self, base_model, model_name, model_type) -> ModelConfigBase:
@@ -956,13 +951,8 @@
                 for cur_model_type in ModelType:
                     if model_type is not None and cur_model_type != model_type:
                         continue
-<<<<<<< HEAD
                     model_class = self._get_implementation(cur_base_model, cur_model_type)
-                    models_dir = self.app_config.models_path / cur_base_model.value / cur_model_type.value
-=======
-                    model_class = MODEL_CLASSES[cur_base_model][cur_model_type]
                     models_dir = self.resolve_model_path(Path(cur_base_model.value, cur_model_type.value))
->>>>>>> 99823d50
 
                     if not models_dir.exists():
                         continue  # TODO: or create all folders?
