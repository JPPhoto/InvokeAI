# Copyright (c) 2022 Lincoln D. Stein (https://github.com/lstein)
# Derived from source code carrying the following copyrights
# Copyright (c) 2022 Machine Vision and Learning Group, LMU Munich
# Copyright (c) 2022 Robin Rombach and Patrick Esser and contributors

import gc
import importlib
import logging
import os
import random
import re
import sys
import time
import traceback
from typing import List

import cv2
import diffusers
import numpy as np
import skimage
import torch
import transformers
from PIL import Image, ImageOps
from accelerate.utils import set_seed
from diffusers.pipeline_utils import DiffusionPipeline
from diffusers.utils.import_utils import is_xformers_available
from omegaconf import OmegaConf
from pathlib import Path

import invokeai.backend.util.logging as logger
from .args import metadata_from_png
from .generator import infill_methods
from .globals import Globals, global_cache_dir
from .image_util import InitImageResizer, PngWriter, Txt2Mask, configure_model_padding
from .model_management import ModelManager
from .safety_checker import SafetyChecker
from .prompting import get_uc_and_c_and_ec
from .prompting.conditioning import log_tokenization
from .stable_diffusion import HuggingFaceConceptsLibrary
<<<<<<< HEAD
from .util import choose_precision, choose_torch_device, torch_dtype
=======
from .stable_diffusion.schedulers import SCHEDULER_MAP
from .util import choose_precision, choose_torch_device
>>>>>>> 47a088d6

def fix_func(orig):
    if hasattr(torch.backends, "mps") and torch.backends.mps.is_available():

        def new_func(*args, **kw):
            device = kw.get("device", "mps")
            kw["device"] = "cpu"
            return orig(*args, **kw).to(device)

        return new_func
    return orig

torch.rand = fix_func(torch.rand)
torch.rand_like = fix_func(torch.rand_like)
torch.randn = fix_func(torch.randn)
torch.randn_like = fix_func(torch.randn_like)
torch.randint = fix_func(torch.randint)
torch.randint_like = fix_func(torch.randint_like)
torch.bernoulli = fix_func(torch.bernoulli)
torch.multinomial = fix_func(torch.multinomial)

# this is fallback model in case no default is defined
FALLBACK_MODEL_NAME = "stable-diffusion-1.5"

"""Simplified text to image API for stable diffusion/latent diffusion

Example Usage:

from ldm.generate import Generate

# Create an object with default values
gr = Generate('stable-diffusion-1.4')

# do the slow model initialization
gr.load_model()

# Do the fast inference & image generation. Any options passed here
# override the default values assigned during class initialization
# Will call load_model() if the model was not previously loaded and so
# may be slow at first.
# The method returns a list of images. Each row of the list is a sub-list of [filename,seed]
results = gr.prompt2png(prompt     = "an astronaut riding a horse",
                         outdir     = "./outputs/samples",
                         iterations = 3)

for row in results:
    print(f'filename={row[0]}')
    print(f'seed    ={row[1]}')

# Same thing, but using an initial image.
results = gr.prompt2png(prompt   = "an astronaut riding a horse",
                         outdir   = "./outputs/,
                         iterations = 3,
                         init_img = "./sketches/horse+rider.png")

for row in results:
    print(f'filename={row[0]}')
    print(f'seed    ={row[1]}')

# Same thing, but we return a series of Image objects, which lets you manipulate them,
# combine them, and save them under arbitrary names

results = gr.prompt2image(prompt   = "an astronaut riding a horse"
                           outdir   = "./outputs/")
for row in results:
    im   = row[0]
    seed = row[1]
    im.save(f'./outputs/samples/an_astronaut_riding_a_horse-{seed}.png')
    im.thumbnail(100,100).save('./outputs/samples/astronaut_thumb.jpg')

Note that the old txt2img() and img2img() calls are deprecated but will
still work.

The full list of arguments to Generate() are:
gr = Generate(
          # these values are set once and shouldn't be changed
          conf:str          = path to configuration file ('configs/models.yaml')
          model:str         = symbolic name of the model in the configuration file
          precision:float   = float precision to be used
          safety_checker:bool = activate safety checker [False]

          # this value is sticky and maintained between generation calls
          sampler_name:str  = ['ddim', 'k_dpm_2_a', 'k_dpm_2', 'k_dpmpp_2', 'k_dpmpp_2_a', 'k_euler_a', 'k_euler', 'k_heun', 'k_lms', 'plms']  // k_lms

          # these are deprecated - use conf and model instead
          weights     = path to model weights ('models/ldm/stable-diffusion-v1/model.ckpt')
          config      = path to model configuration ('configs/stable-diffusion/v1-inference.yaml')
          )

"""


class Generate:
    """Generate class
    Stores default values for multiple configuration items
    """

    def __init__(
        self,
        model=None,
        conf="configs/models.yaml",
        embedding_path=None,
        sampler_name="lms",
        ddim_eta=0.0,  # deterministic
        full_precision=False,
        precision="auto",
        outdir="outputs/img-samples",
        gfpgan=None,
        codeformer=None,
        esrgan=None,
        free_gpu_mem: bool = False,
        safety_checker: bool = False,
        max_cache_size: int = 6,
        # these are deprecated; if present they override values in the conf file
        weights=None,
        config=None,
    ):
        self.height = None
        self.width = None
        self.model_manager = None
        self.iterations = 1
        self.steps = 50
        self.cfg_scale = 7.5
        self.sampler_name = sampler_name
        self.ddim_eta = ddim_eta  # same seed always produces same image
        self.precision = precision
        self.strength = 0.75
        self.seamless = False
        self.seamless_axes = {"x", "y"}
        self.hires_fix = False
        self.embedding_path = embedding_path
        self.model_context = None  # empty for now
        self.model_hash = None
        self.sampler = None
        self.device = None
        self.max_memory_allocated = 0
        self.memory_allocated = 0
        self.session_peakmem = 0
        self.base_generator = None
        self.seed = None
        self.outdir = outdir
        self.gfpgan = gfpgan
        self.codeformer = codeformer
        self.esrgan = esrgan
        self.free_gpu_mem = free_gpu_mem
        self.max_cache_size = max_cache_size
        self.size_matters = True  # used to warn once about large image sizes and VRAM
        self.txt2mask = None
        self.safety_checker = None
        self.karras_max = None
        self.infill_method = None

        # Note that in previous versions, there was an option to pass the
        # device to Generate(). However the device was then ignored, so
        # it wasn't actually doing anything. This logic could be reinstated.
        self.device = torch.device(choose_torch_device())
        logger.info(f"Using device_type {self.device.type}")
        if full_precision:
            if self.precision != "auto":
                raise ValueError("Remove --full_precision / -F if using --precision")
            logger.warning("Please remove deprecated --full_precision / -F")
            logger.warning("If auto config does not work you can use --precision=float32")
            self.precision = "float32"
        if self.precision == "auto":
            self.precision = choose_precision(self.device)
        Globals.full_precision = self.precision == "float32"

        if is_xformers_available():
            if torch.cuda.is_available() and not Globals.disable_xformers:
                logger.info("xformers memory-efficient attention is available and enabled")
            else:
                logger.info(
                    "xformers memory-efficient attention is available but disabled"
                )
        else:
            logger.info("xformers not installed")

        # model caching system for fast switching
        self.model_manager = ModelManager(
            conf,
            self.device,
            torch_dtype(self.device),
            max_cache_size=max_cache_size,
            sequential_offload=self.free_gpu_mem,
#            embedding_path=Path(self.embedding_path),
        )
        # don't accept invalid models
        fallback = self.model_manager.default_model() or FALLBACK_MODEL_NAME
        model = model or fallback
        if not self.model_manager.model_exists(model):
            logger.warning(
                f'"{model}" is not a known model name; falling back to {fallback}.'
            )
            model = None
        self.model_name = model or fallback

        # for VRAM usage statistics
        self.session_peakmem = (
            torch.cuda.max_memory_allocated(self.device) if self._has_cuda else None
        )
        transformers.logging.set_verbosity_error()

        # gets rid of annoying messages about random seed
        logging.getLogger("pytorch_lightning").setLevel(logging.ERROR)

        # load safety checker if requested
        if safety_checker:
            logger.info("Initializing NSFW checker")
            self.safety_checker = SafetyChecker(self.device)
        else:
            logger.info("NSFW checker is disabled")

    def prompt2png(self, prompt, outdir, **kwargs):
        """
        Takes a prompt and an output directory, writes out the requested number
        of PNG files, and returns an array of [[filename,seed],[filename,seed]...]
        Optional named arguments are the same as those passed to Generate and prompt2image()
        """
        results = self.prompt2image(prompt, **kwargs)
        pngwriter = PngWriter(outdir)
        prefix = pngwriter.unique_prefix()
        outputs = []
        for image, seed in results:
            name = f"{prefix}.{seed}.png"
            path = pngwriter.save_image_and_prompt_to_png(
                image, dream_prompt=f"{prompt} -S{seed}", name=name
            )
            outputs.append([path, seed])
        return outputs

    def txt2img(self, prompt, **kwargs):
        outdir = kwargs.pop("outdir", self.outdir)
        return self.prompt2png(prompt, outdir, **kwargs)

    def img2img(self, prompt, **kwargs):
        outdir = kwargs.pop("outdir", self.outdir)
        assert (
            "init_img" in kwargs
        ), "call to img2img() must include the init_img argument"
        return self.prompt2png(prompt, outdir, **kwargs)

    def prompt2image(
        self,
        # these are common
        prompt,
        iterations=None,
        steps=None,
        seed=None,
        cfg_scale=None,
        ddim_eta=None,
        skip_normalize=False,
        image_callback=None,
        step_callback=None,
        width=None,
        height=None,
        sampler_name=None,
        seamless=False,
        seamless_axes={"x", "y"},
        log_tokenization=False,
        with_variations=None,
        variation_amount=0.0,
        threshold=0.0,
        perlin=0.0,
        h_symmetry_time_pct=None,
        v_symmetry_time_pct=None,
        karras_max=None,
        outdir=None,
        # these are specific to img2img and inpaint
        init_img=None,
        init_mask=None,
        text_mask=None,
        invert_mask=False,
        fit=False,
        strength=None,
        init_color=None,
        # these are specific to embiggen (which also relies on img2img args)
        embiggen=None,
        embiggen_tiles=None,
        embiggen_strength=None,
        # these are specific to GFPGAN/ESRGAN
        gfpgan_strength=0,
        facetool=None,
        facetool_strength=0,
        codeformer_fidelity=None,
        save_original=False,
        upscale=None,
        upscale_denoise_str=0.75,
        # this is specific to inpainting and causes more extreme inpainting
        inpaint_replace=0.0,
        # This controls the size at which inpaint occurs (scaled up for inpaint, then back down for the result)
        inpaint_width=None,
        inpaint_height=None,
        # This will help match inpainted areas to the original image more smoothly
        mask_blur_radius: int = 8,
        # Set this True to handle KeyboardInterrupt internally
        catch_interrupts=False,
        hires_fix=False,
        use_mps_noise=False,
        # Seam settings for outpainting
        seam_size: int = 0,
        seam_blur: int = 0,
        seam_strength: float = 0.7,
        seam_steps: int = 10,
        tile_size: int = 32,
        infill_method=None,
        force_outpaint: bool = False,
        enable_image_debugging=False,
        **args,
    ):  # eat up additional cruft
        self.clear_cuda_stats()
        """
        ldm.generate.prompt2image() is the common entry point for txt2img() and img2img()
        It takes the following arguments:
           prompt                          // prompt string (no default)
           iterations                      // iterations (1); image count=iterations
           steps                           // refinement steps per iteration
           seed                            // seed for random number generator
           width                           // width of image, in multiples of 64 (512)
           height                          // height of image, in multiples of 64 (512)
           cfg_scale                       // how strongly the prompt influences the image (7.5) (must be >1)
           seamless                        // whether the generated image should tile
           hires_fix                        // whether the Hires Fix should be applied during generation
           init_img                        // path to an initial image
           init_mask                       // path to a mask for the initial image
           text_mask                       // a text string that will be used to guide clipseg generation of the init_mask
           invert_mask                     // boolean, if true invert the mask
           strength                        // strength for noising/unnoising init_img. 0.0 preserves image exactly, 1.0 replaces it completely
           facetool_strength               // strength for GFPGAN/CodeFormer. 0.0 preserves image exactly, 1.0 replaces it completely
           ddim_eta                        // image randomness (eta=0.0 means the same seed always produces the same image)
           step_callback                   // a function or method that will be called each step
           image_callback                  // a function or method that will be called each time an image is generated
           with_variations                 // a weighted list [(seed_1, weight_1), (seed_2, weight_2), ...] of variations which should be applied before doing any generation
           variation_amount                // optional 0-1 value to slerp from -S noise to random noise (allows variations on an image)
           threshold                       // optional value >=0 to add thresholding to latent values for k-diffusion samplers (0 disables)
           perlin                          // optional 0-1 value to add a percentage of perlin noise to the initial noise
           h_symmetry_time_pct             // optional 0-1 value that indicates the time at which horizontal symmetry is applied
           v_symmetry_time_pct             // optional 0-1 value that indicates the time at which vertical symmetry is applied
           embiggen                        // scale factor relative to the size of the --init_img (-I), followed by ESRGAN upscaling strength (0-1.0), followed by minimum amount of overlap between tiles as a decimal ratio (0 - 1.0) or number of pixels
           embiggen_tiles                  // list of tiles by number in order to process and replace onto the image e.g. `0 2 4`
           embiggen_strength               // strength for embiggen. 0.0 preserves image exactly, 1.0 replaces it completely

        To use the step callback, define a function that receives two arguments:
        - Image GPU data
        - The step number

        To use the image callback, define a function of method that receives two arguments, an Image object
        and the seed. You can then do whatever you like with the image, including converting it to
        different formats and manipulating it. For example:

            def process_image(image,seed):
                image.save(f{'images/seed.png'})

        The code used to save images to a directory can be found in ldm/invoke/pngwriter.py.
        It contains code to create the requested output directory, select a unique informative
        name for each image, and write the prompt into the PNG metadata.
        """
        # TODO: convert this into a getattr() loop
        steps = steps or self.steps
        width = width or self.width
        height = height or self.height
        seamless = seamless or self.seamless
        seamless_axes = seamless_axes or self.seamless_axes
        hires_fix = hires_fix or self.hires_fix
        cfg_scale = cfg_scale or self.cfg_scale
        ddim_eta = ddim_eta or self.ddim_eta
        iterations = iterations or self.iterations
        strength = strength or self.strength
        outdir = outdir or self.outdir
        self.seed = seed
        self.log_tokenization = log_tokenization
        self.step_callback = step_callback
        self.karras_max = karras_max
        self.infill_method = (
            infill_method or infill_methods()[0],
        )  # The infill method to use
        with_variations = [] if with_variations is None else with_variations

        # will instantiate the model or return it from cache
        model_context = self.set_model(self.model_name)

        # self.width and self.height are set by set_model()
        # to the width and height of the image training set
        width = width or self.width
        height = height or self.height

        with model_context as model:
            if isinstance(model, DiffusionPipeline):
                configure_model_padding(model.unet, seamless, seamless_axes)
                configure_model_padding(model.vae, seamless, seamless_axes)
            else:
                configure_model_padding(model, seamless, seamless_axes)

            assert cfg_scale > 1.0, "CFG_Scale (-C) must be >1.0"
            assert threshold >= 0.0, "--threshold must be >=0.0"
            assert (
                0.0 < strength <= 1.0
            ), "img2img and inpaint strength can only work with 0.0 < strength < 1.0"
            assert (
                0.0 <= variation_amount <= 1.0
            ), "-v --variation_amount must be in [0.0, 1.0]"
            assert 0.0 <= perlin <= 1.0, "--perlin must be in [0.0, 1.0]"
            assert (embiggen == None and embiggen_tiles == None) or (
                (embiggen != None or embiggen_tiles != None) and init_img != None
            ), "Embiggen requires an init/input image to be specified"

            if len(with_variations) > 0 or variation_amount > 1.0:
                assert seed is not None, "seed must be specified when using with_variations"
                if variation_amount == 0.0:
                    assert (
                        iterations == 1
                    ), "when using --with_variations, multiple iterations are only possible when using --variation_amount"
                assert all(
                    0 <= weight <= 1 for _, weight in with_variations
                ), f"variation weights must be in [0.0, 1.0]: got {[weight for _, weight in with_variations]}"

            width, height, _ = self._resolution_check(width, height, log=True)
            assert (
                inpaint_replace >= 0.0 and inpaint_replace <= 1.0
            ), "inpaint_replace must be between 0.0 and 1.0"

            if sampler_name and (sampler_name != self.sampler_name):
                self.sampler_name = sampler_name
                self._set_scheduler(model)

            # apply the concepts library to the prompt
            prompt = self.huggingface_concepts_library.replace_concepts_with_triggers(
                prompt,
                lambda concepts: self.load_huggingface_concepts(concepts),
                model.textual_inversion_manager.get_all_trigger_strings(),
            )

            tic = time.time()
            if self._has_cuda():
                torch.cuda.reset_peak_memory_stats()

            results = list()

            try:
                uc, c, extra_conditioning_info = get_uc_and_c_and_ec(
                    prompt,
                    model=model,
                    skip_normalize_legacy_blend=skip_normalize,
                    log_tokens=self.log_tokenization,
                )

                init_image, mask_image = self._make_images(
                    init_img,
                    init_mask,
                    width,
                    height,
                    fit=fit,
                    text_mask=text_mask,
                    invert_mask=invert_mask,
                    force_outpaint=force_outpaint,
                )

                # TODO: Hacky selection of operation to perform. Needs to be refactored.
                generator = self.select_generator(
                    init_image, mask_image, embiggen, hires_fix, force_outpaint
                )

                generator.set_variation(self.seed, variation_amount, with_variations)
                generator.use_mps_noise = use_mps_noise

                results = generator.generate(
                    prompt,
                    iterations=iterations,
                    seed=self.seed,
                    sampler=self.sampler,
                    steps=steps,
                    cfg_scale=cfg_scale,
                    conditioning=(uc, c, extra_conditioning_info),
                    ddim_eta=ddim_eta,
                    image_callback=image_callback,  # called after the final image is generated
                    step_callback=step_callback,  # called after each intermediate image is generated
                    width=width,
                    height=height,
                    init_img=init_img,  # embiggen needs to manipulate from the unmodified init_img
                    init_image=init_image,  # notice that init_image is different from init_img
                    mask_image=mask_image,
                    strength=strength,
                    threshold=threshold,
                    perlin=perlin,
                    h_symmetry_time_pct=h_symmetry_time_pct,
                    v_symmetry_time_pct=v_symmetry_time_pct,
                    embiggen=embiggen,
                    embiggen_tiles=embiggen_tiles,
                    embiggen_strength=embiggen_strength,
                    inpaint_replace=inpaint_replace,
                    mask_blur_radius=mask_blur_radius,
                    safety_checker=self.safety_checker,
                    seam_size=seam_size,
                    seam_blur=seam_blur,
                    seam_strength=seam_strength,
                    seam_steps=seam_steps,
                    tile_size=tile_size,
                    infill_method=infill_method,
                    force_outpaint=force_outpaint,
                    inpaint_height=inpaint_height,
                    inpaint_width=inpaint_width,
                    enable_image_debugging=enable_image_debugging,
                    free_gpu_mem=self.free_gpu_mem,
                    clear_cuda_cache=self.clear_cuda_cache,
                )

                if init_color:
                    self.correct_colors(
                        image_list=results,
                        reference_image_path=init_color,
                        image_callback=image_callback,
                    )

                if upscale is not None or facetool_strength > 0:
                    self.upscale_and_reconstruct(
                        results,
                        upscale=upscale,
                        upscale_denoise_str=upscale_denoise_str,
                        facetool=facetool,
                        strength=facetool_strength,
                        codeformer_fidelity=codeformer_fidelity,
                        save_original=save_original,
                        image_callback=image_callback,
                    )

            except KeyboardInterrupt:
                # Clear the CUDA cache on an exception
                self.clear_cuda_cache()

                if catch_interrupts:
                    logger.warning("Interrupted** Partial results will be returned.")
                else:
                    raise KeyboardInterrupt
            except RuntimeError:
                # Clear the CUDA cache on an exception
                self.clear_cuda_cache()

                print(traceback.format_exc(), file=sys.stderr)
                logger.info("Could not generate image.")

            toc = time.time()
            logger.info("Usage stats:")
            logger.info(f"{len(results)} image(s) generated in "+"%4.2fs" % (toc - tic))
            self.print_cuda_stats()
        return results

    def gather_cuda_stats(self):
        if self._has_cuda():
            self.max_memory_allocated = max(
                self.max_memory_allocated, torch.cuda.max_memory_allocated(self.device)
            )
            self.memory_allocated = max(
                self.memory_allocated, torch.cuda.memory_allocated(self.device)
            )
            self.session_peakmem = max(
                self.session_peakmem, torch.cuda.max_memory_allocated(self.device)
            )

    def clear_cuda_cache(self):
        if self._has_cuda():
            self.gather_cuda_stats()
            # Run garbage collection prior to emptying the CUDA cache
            gc.collect()
            torch.cuda.empty_cache()

    def clear_cuda_stats(self):
        self.max_memory_allocated = 0
        self.memory_allocated = 0

    def print_cuda_stats(self):
        if self._has_cuda():
            self.gather_cuda_stats()
            logger.info(
                "Max VRAM used for this generation: "+
                "%4.2fG. " % (self.max_memory_allocated / 1e9)+
                "Current VRAM utilization: "+
                "%4.2fG" % (self.memory_allocated / 1e9)
            )

            logger.info(
                "Max VRAM used since script start: " +
                "%4.2fG" % (self.session_peakmem / 1e9)
            )

    # this needs to be generalized to all sorts of postprocessors, which should be wrapped
    # in a nice harmonized call signature. For now we have a bunch of if/elses!
    def apply_postprocessor(
        self,
        image_path,
        tool="gfpgan",  # one of 'upscale', 'gfpgan', 'codeformer', 'outpaint', or 'embiggen'
        facetool_strength=0.0,
        codeformer_fidelity=0.75,
        upscale=None,
        upscale_denoise_str=0.75,
        out_direction=None,
        outcrop=[],
        save_original=True,  # to get new name
        callback=None,
        opt=None,
    ):
        # retrieve the seed from the image;
        seed = None
        prompt = None

        args = metadata_from_png(image_path)
        seed = opt.seed or args.seed
        if seed is None or seed < 0:
            seed = random.randrange(0, np.iinfo(np.uint32).max)

        prompt = opt.prompt or args.prompt or ""
        logger.info(f'using seed {seed} and prompt "{prompt}" for {image_path}')

        # try to reuse the same filename prefix as the original file.
        # we take everything up to the first period
        prefix = None
        m = re.match(r"^([^.]+)\.", os.path.basename(image_path))
        if m:
            prefix = m.groups()[0]

        # face fixers and esrgan take an Image, but embiggen takes a path
        image = Image.open(image_path)

        # used by multiple postfixers
        # todo: cross-attention control
        with self.model_context as model:
            uc, c, extra_conditioning_info = get_uc_and_c_and_ec(
                prompt,
                model=model,
                skip_normalize_legacy_blend=opt.skip_normalize,
                log_tokens=log_tokenization,
            )

        if tool in ("gfpgan", "codeformer", "upscale"):
            if tool == "gfpgan":
                facetool = "gfpgan"
            elif tool == "codeformer":
                facetool = "codeformer"
            elif tool == "upscale":
                facetool = "gfpgan"  # but won't be run
                facetool_strength = 0
            return self.upscale_and_reconstruct(
                [[image, seed]],
                facetool=facetool,
                strength=facetool_strength,
                codeformer_fidelity=codeformer_fidelity,
                save_original=save_original,
                upscale=upscale,
                upscale_denoise_str=upscale_denoise_str,
                image_callback=callback,
                prefix=prefix,
            )

        elif tool == "outcrop":
            from .restoration.outcrop import Outcrop

            extend_instructions = {}
            for direction, pixels in _pairwise(opt.outcrop):
                try:
                    extend_instructions[direction] = int(pixels)
                except ValueError:
                    logger.warning(
                        'invalid extension instruction. Use <directions> <pixels>..., as in "top 64 left 128 right 64 bottom 64"'
                    )

            opt.seed = seed
            opt.prompt = prompt

            if len(extend_instructions) > 0:
                restorer = Outcrop(
                    image,
                    self,
                )
                return restorer.process(
                    extend_instructions,
                    opt=opt,
                    orig_opt=args,
                    image_callback=callback,
                    prefix=prefix,
                )

        elif tool == "embiggen":
            # fetch the metadata from the image
            generator = self.select_generator(embiggen=True)
            opt.strength = opt.embiggen_strength or 0.40
            logger.info(
                f"Setting img2img strength to {opt.strength} for happy embiggening"
            )
            generator.generate(
                prompt,
                sampler=self.sampler,
                steps=opt.steps,
                cfg_scale=opt.cfg_scale,
                ddim_eta=self.ddim_eta,
                conditioning=(uc, c, extra_conditioning_info),
                init_img=image_path,  # not the Image! (sigh)
                init_image=image,  # embiggen wants both! (sigh)
                strength=opt.strength,
                width=opt.width,
                height=opt.height,
                embiggen=opt.embiggen,
                embiggen_tiles=opt.embiggen_tiles,
                embiggen_strength=opt.embiggen_strength,
                image_callback=callback,
                clear_cuda_cache=self.clear_cuda_cache,
            )
        elif tool == "outpaint":
            from .restoration.outpaint import Outpaint

            restorer = Outpaint(image, self)
            return restorer.process(opt, args, image_callback=callback, prefix=prefix)

        elif tool is None:
            logger.warning(
                "please provide at least one postprocessing option, such as -G or -U"
            )
            return None
        else:
            logger.warning(f"postprocessing tool {tool} is not yet supported")
            return None

    def select_generator(
        self,
        init_image: Image.Image = None,
        mask_image: Image.Image = None,
        embiggen: bool = False,
        hires_fix: bool = False,
        force_outpaint: bool = False,
    ):
        if hires_fix:
            return self._make_txt2img2img()

        if embiggen is not None:
            return self._make_embiggen()

        if ((init_image is not None) and (mask_image is not None)) or force_outpaint:
            return self._make_inpaint()

        if init_image is not None:
            return self._make_img2img()

        return self._make_txt2img()

    def _make_images(
        self,
        img,
        mask,
        width,
        height,
        fit=False,
        text_mask=None,
        invert_mask=False,
        force_outpaint=False,
    ):
        init_image = None
        init_mask = None
        if not img:
            return None, None

        image = self._load_img(img)

        if image.width < self.width and image.height < self.height:
            logger.warning(
                f"img2img and inpainting may produce unexpected results with initial images smaller than {self.width}x{self.height} in both dimensions"
            )

        # if image has a transparent area and no mask was provided, then try to generate mask
        if self._has_transparency(image):
            self._transparency_check_and_warning(image, mask, force_outpaint)
            init_mask = self._create_init_mask(image, width, height, fit=fit)

        if (image.width * image.height) > (
            self.width * self.height
        ) and self.size_matters:
            logger.info(
                "This input is larger than your defaults. If you run out of memory, please use a smaller image."
            )
            self.size_matters = False

        init_image = self._create_init_image(image, width, height, fit=fit)

        if mask:
            mask_image = self._load_img(mask)
            init_mask = self._create_init_mask(mask_image, width, height, fit=fit)

        elif text_mask:
            init_mask = self._txt2mask(image, text_mask, width, height, fit=fit)

        if init_mask and invert_mask:
            init_mask = ImageOps.invert(init_mask)

        return init_image, init_mask

    def _make_base(self):
        return self._load_generator("", "Generator")

    def _make_txt2img(self):
        return self._load_generator(".txt2img", "Txt2Img")

    def _make_img2img(self):
        return self._load_generator(".img2img", "Img2Img")

    def _make_embiggen(self):
        return self._load_generator(".embiggen", "Embiggen")

    def _make_txt2img2img(self):
        return self._load_generator(".txt2img2img", "Txt2Img2Img")

    def _make_inpaint(self):
        return self._load_generator(".inpaint", "Inpaint")

    def _load_generator(self, module, class_name):
        mn = f"invokeai.backend.generator{module}"
        cn = class_name
        module = importlib.import_module(mn)
        constructor = getattr(module, cn)
        with self.model_context as model:
            return constructor(model, self.precision)

    def load_model(self):
        """
        preload model identified in self.model_name
        """
        return self.set_model(self.model_name)

    def set_model(self, model_name):
        """
        Given the name of a model defined in models.yaml, will load and initialize it
        and return the model object. Previously-used models will be cached.

        If the passed model_name is invalid, raises a KeyError.
        If the model fails to load for some reason, will attempt to load the previously-
        loaded model (if any). If that fallback fails, will raise an AssertionError
        """
        if self.model_name == model_name and self.model_context is not None:
            return self.model_context

        previous_model_name = self.model_name

        # the model cache does the loading and offloading
        cache = self.model_manager
        if not cache.model_exists(model_name):
            raise KeyError(
                f'** "{model_name}" is not a known model name. Cannot change.'
            )

        # have to get rid of all references to model in order
        # to free it from GPU memory
        self.model_context = None
        self.sampler = None
        self.generators = {}
        gc.collect()
        try:
            model_data = cache.get_model(model_name)
        except Exception as e:
            logger.warning(f"model {model_name} could not be loaded: {str(e)}")
            print(traceback.format_exc(), file=sys.stderr)
            if previous_model_name is None:
                raise e
            logger.warning("trying to reload previous model")
            model_data = cache.get_model(previous_model_name)  # load previous
            if model_data is None:
                raise e
            model_name = previous_model_name

        self.model_context = model_data.context
        self.width = 512
        self.height = 512
        self.model_hash = model_data.hash

        # uncache generators so they pick up new models
        self.generators = {}

        set_seed(random.randrange(0, np.iinfo(np.uint32).max))
        self.model_name = model_name
        with self.model_context as model:
            self._set_scheduler(model)  # requires self.model_name to be set first
        return self.model_context

    def load_huggingface_concepts(self, concepts: list[str]):
        with self.model_context as model:
            model.textual_inversion_manager.load_huggingface_concepts(concepts)

    @property
    def huggingface_concepts_library(self) -> HuggingFaceConceptsLibrary:
        with self.model_context as model:
            return model.textual_inversion_manager.hf_concepts_library

    @property
    def embedding_trigger_strings(self) -> List[str]:
        with self.model_context as model:
            return model.textual_inversion_manager.get_all_trigger_strings()

    def correct_colors(self, image_list, reference_image_path, image_callback=None):
        reference_image = Image.open(reference_image_path)
        correction_target = cv2.cvtColor(np.asarray(reference_image), cv2.COLOR_RGB2LAB)
        for r in image_list:
            image, seed = r
            image = cv2.cvtColor(np.asarray(image), cv2.COLOR_RGB2LAB)
            image = skimage.exposure.match_histograms(
                image, correction_target, channel_axis=2
            )
            image = Image.fromarray(
                cv2.cvtColor(image, cv2.COLOR_LAB2RGB).astype("uint8")
            )
            if image_callback is not None:
                image_callback(image, seed)
            else:
                r[0] = image

    def upscale_and_reconstruct(
        self,
        image_list,
        facetool="gfpgan",
        upscale=None,
        upscale_denoise_str=0.75,
        strength=0.0,
        codeformer_fidelity=0.75,
        save_original=False,
        image_callback=None,
        prefix=None,
    ):
        results = []
        for r in image_list:
            image, seed, _ = r
            try:
                if strength > 0:
                    if self.gfpgan is not None or self.codeformer is not None:
                        if facetool == "gfpgan":
                            if self.gfpgan is None:
                                logger.info(
                                    "GFPGAN not found. Face restoration is disabled."
                                )
                            else:
                                image = self.gfpgan.process(image, strength, seed)
                        if facetool == "codeformer":
                            if self.codeformer is None:
                                logger.info(
                                    "CodeFormer not found. Face restoration is disabled."
                                )
                            else:
                                cf_device = (
                                    "cpu" if str(self.device) == "mps" else self.device
                                )
                                image = self.codeformer.process(
                                    image=image,
                                    strength=strength,
                                    device=cf_device,
                                    seed=seed,
                                    fidelity=codeformer_fidelity,
                                )
                    else:
                        logger.info("Face Restoration is disabled.")
                if upscale is not None:
                    if self.esrgan is not None:
                        if len(upscale) < 2:
                            upscale.append(0.75)
                        image = self.esrgan.process(
                            image,
                            upscale[1],
                            seed,
                            int(upscale[0]),
                            denoise_str=upscale_denoise_str,
                        )
                    else:
                        logger.info("ESRGAN is disabled. Image not upscaled.")
            except Exception as e:
                logger.info(
                    f"Error running RealESRGAN or GFPGAN. Your image was not upscaled.\n{e}"
                )

            if image_callback is not None:
                image_callback(image, seed, upscaled=True, use_prefix=prefix)
            else:
                r[0] = image

            results.append([image, seed])

        return results

    def apply_textmask(
        self, image_path: str, prompt: str, callback, threshold: float = 0.5
    ):
        assert os.path.exists(
            image_path
        ), f'** "{image_path}" not found. Please enter the name of an existing image file to mask **'
        basename, _ = os.path.splitext(os.path.basename(image_path))
        if self.txt2mask is None:
            self.txt2mask = Txt2Mask(device=self.device, refined=True)
        segmented = self.txt2mask.segment(image_path, prompt)
        trans = segmented.to_transparent()
        inverse = segmented.to_transparent(invert=True)
        mask = segmented.to_mask(threshold)

        path_filter = re.compile(r'[<>:"/\\|?*]')
        safe_prompt = path_filter.sub("_", prompt)[:50].rstrip(" .")

        callback(trans, f"{safe_prompt}.deselected", use_prefix=basename)
        callback(inverse, f"{safe_prompt}.selected", use_prefix=basename)
        callback(mask, f"{safe_prompt}.masked", use_prefix=basename)

    # to help WebGUI - front end to generator util function
    def sample_to_image(self, samples):
        return self._make_base().sample_to_image(samples)

    def sample_to_lowres_estimated_image(self, samples):
        return self._make_base().sample_to_lowres_estimated_image(samples)

    def is_legacy_model(self, model_name) -> bool:
        return self.model_manager.is_legacy(model_name)

    def _set_scheduler(self,model):
        default = model.scheduler

        if self.sampler_name in SCHEDULER_MAP:
            sampler_class, sampler_extra_config = SCHEDULER_MAP[self.sampler_name]
            msg = (
                f"Setting Sampler to {self.sampler_name} ({sampler_class.__name__})"
            )
<<<<<<< HEAD
            self.sampler = sampler_class.from_config(model.scheduler.config)
=======
            self.sampler = sampler_class.from_config({**self.model.scheduler.config, **sampler_extra_config})
>>>>>>> 47a088d6
        else:
            msg = (
                f" Unsupported Sampler: {self.sampler_name} "+
                f"Defaulting to {default}"
            )
            self.sampler = default

        logger.info(msg)

        if not hasattr(self.sampler, "uses_inpainting_model"):
            # FIXME: terrible kludge!
            self.sampler.uses_inpainting_model = lambda: False

    def _load_img(self, img) -> Image:
        if isinstance(img, Image.Image):
            image = img
            logger.info(f"using provided input image of size {image.width}x{image.height}")
        elif isinstance(img, str):
            assert os.path.exists(img), f"{img}: File not found"

            image = Image.open(img)
            logger.info(
                f"loaded input image of size {image.width}x{image.height} from {img}"
            )
        else:
            image = Image.open(img)
            logger.info(f"loaded input image of size {image.width}x{image.height}")
        image = ImageOps.exif_transpose(image)
        return image

    def _create_init_image(self, image: Image.Image, width, height, fit=True):
        if image.mode != "RGBA":
            image = image.convert("RGBA")
        image = (
            self._fit_image(image, (width, height))
            if fit
            else self._squeeze_image(image)
        )
        return image

    def _create_init_mask(self, image, width, height, fit=True):
        # convert into a black/white mask
        image = self._image_to_mask(image)
        image = image.convert("RGB")
        image = (
            self._fit_image(image, (width, height))
            if fit
            else self._squeeze_image(image)
        )
        return image

    # The mask is expected to have the region to be inpainted
    # with alpha transparency. It converts it into a black/white
    # image with the transparent part black.
    def _image_to_mask(self, mask_image: Image.Image, invert=False) -> Image:
        # Obtain the mask from the transparency channel
        if mask_image.mode == "L":
            mask = mask_image
        elif mask_image.mode in ("RGB", "P"):
            mask = mask_image.convert("L")
        else:
            # Obtain the mask from the transparency channel
            mask = Image.new(mode="L", size=mask_image.size, color=255)
            mask.putdata(mask_image.getdata(band=3))
        if invert:
            mask = ImageOps.invert(mask)
        return mask

    def _txt2mask(
        self, image: Image, text_mask: list, width, height, fit=True
    ) -> Image:
        prompt = text_mask[0]
        confidence_level = text_mask[1] if len(text_mask) > 1 else 0.5
        if self.txt2mask is None:
            self.txt2mask = Txt2Mask(device=self.device)

        segmented = self.txt2mask.segment(image, prompt)
        mask = segmented.to_mask(float(confidence_level))
        mask = mask.convert("RGB")
        mask = (
            self._fit_image(mask, (width, height)) if fit else self._squeeze_image(mask)
        )
        return mask

    def _has_transparency(self, image):
        if image.info.get("transparency", None) is not None:
            return True
        if image.mode == "P":
            transparent = image.info.get("transparency", -1)
            for _, index in image.getcolors():
                if index == transparent:
                    return True
        elif image.mode == "RGBA":
            extrema = image.getextrema()
            if extrema[3][0] < 255:
                return True
        return False

    def _check_for_erasure(self, image: Image.Image) -> bool:
        if image.mode not in ("RGBA", "RGB"):
            return False
        width, height = image.size
        pixdata = image.load()
        colored = 0
        for y in range(height):
            for x in range(width):
                if pixdata[x, y][3] == 0:
                    r, g, b, _ = pixdata[x, y]
                    if (r, g, b) != (0, 0, 0) and (r, g, b) != (255, 255, 255):
                        colored += 1
        return colored == 0

    def _transparency_check_and_warning(self, image, mask, force_outpaint=False):
        if not mask:
           logger.info(
                "Initial image has transparent areas. Will inpaint in these regions."
            )
           if (not force_outpaint) and self._check_for_erasure(image):
                logger.info(
                    "Colors underneath the transparent region seem to have been erased.\n" +
                    "Inpainting will be suboptimal. Please preserve the colors when making\n" +
                    "a transparency mask, or provide mask explicitly using --init_mask (-M)."
                )

    def _squeeze_image(self, image):
        x, y, resize_needed = self._resolution_check(image.width, image.height)
        if resize_needed:
            return InitImageResizer(image).resize(x, y)
        return image

    def _fit_image(self, image, max_dimensions):
        w, h = max_dimensions
        logger.info(f"image will be resized to fit inside a box {w}x{h} in size.")
        # note that InitImageResizer does the multiple of 64 truncation internally
        image = InitImageResizer(image).resize(width=w, height=h)
        logger.info(
            f"after adjusting image dimensions to be multiples of 64, init image is {image.width}x{image.height}"
        )
        return image

    def _resolution_check(self, width, height, log=False):
        resize_needed = False
        w, h = map(
            lambda x: x - x % 64, (width, height)
        )  # resize to integer multiple of 64
        if h != height or w != width:
            if log:
                logger.info(
                    f"Provided width and height must be multiples of 64. Auto-resizing to {w}x{h}"
                )
            height = h
            width = w
            resize_needed = True
        return width, height, resize_needed

    def _has_cuda(self):
        return self.device.type == "cuda"

    def write_intermediate_images(self, modulus, path):
        counter = -1
        if not os.path.exists(path):
            os.makedirs(path)

        def callback(img):
            nonlocal counter
            counter += 1
            if counter % modulus != 0:
                return
            image = self.sample_to_image(img)
            image.save(os.path.join(path, f"{counter:03}.png"), "PNG")

        return callback


def _pairwise(iterable):
    "s -> (s0, s1), (s2, s3), (s4, s5), ..."
    a = iter(iterable)
    return zip(a, a)<|MERGE_RESOLUTION|>--- conflicted
+++ resolved
@@ -37,12 +37,8 @@
 from .prompting import get_uc_and_c_and_ec
 from .prompting.conditioning import log_tokenization
 from .stable_diffusion import HuggingFaceConceptsLibrary
-<<<<<<< HEAD
+from .stable_diffusion.schedulers import SCHEDULER_MAP
 from .util import choose_precision, choose_torch_device, torch_dtype
-=======
-from .stable_diffusion.schedulers import SCHEDULER_MAP
-from .util import choose_precision, choose_torch_device
->>>>>>> 47a088d6
 
 def fix_func(orig):
     if hasattr(torch.backends, "mps") and torch.backends.mps.is_available():
@@ -1060,11 +1056,7 @@
             msg = (
                 f"Setting Sampler to {self.sampler_name} ({sampler_class.__name__})"
             )
-<<<<<<< HEAD
-            self.sampler = sampler_class.from_config(model.scheduler.config)
-=======
-            self.sampler = sampler_class.from_config({**self.model.scheduler.config, **sampler_extra_config})
->>>>>>> 47a088d6
+            self.sampler = sampler_class.from_config({**model.scheduler.config, **sampler_extra_config})
         else:
             msg = (
                 f" Unsupported Sampler: {self.sampler_name} "+
