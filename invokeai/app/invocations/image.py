# Copyright (c) 2022 Kyle Schouviller (https://github.com/kyle0654)

from pathlib import Path
from typing import Literal, Optional

import cv2
import numpy
from PIL import Image, ImageChops, ImageFilter, ImageOps

from invokeai.app.invocations.metadata import CoreMetadata
from invokeai.app.invocations.primitives import ColorField, ImageField, ImageOutput
from invokeai.backend.image_util.invisible_watermark import InvisibleWatermark
from invokeai.backend.image_util.safety_checker import SafetyChecker

from ..models.image import ImageCategory, ResourceOrigin
from .baseinvocation import BaseInvocation, FieldDescriptions, InputField, InvocationContext, tags, title


@title("Show Image")
@tags("image")
class ShowImageInvocation(BaseInvocation):
    """Displays a provided image, and passes it forward in the pipeline."""

    # Metadata
    type: Literal["show_image"] = "show_image"

    # Inputs
    image: ImageField = InputField(description="The image to show")

    def invoke(self, context: InvocationContext) -> ImageOutput:
        image = context.services.images.get_pil_image(self.image.image_name)
        if image:
            image.show()

        # TODO: how to handle failure?

        return ImageOutput(
            image=ImageField(image_name=self.image.image_name),
            width=image.width,
            height=image.height,
        )


@title("Blank Image")
@tags("image")
class BlankImageInvocation(BaseInvocation):
    """Creates a blank image and forwards it to the pipeline"""

    # Metadata
    type: Literal["blank_image"] = "blank_image"

    # Inputs
    width: int = InputField(default=512, description="The width of the image")
    height: int = InputField(default=512, description="The height of the image")
    mode: Literal["RGB", "RGBA"] = InputField(default="RGB", description="The mode of the image")
    color: ColorField = InputField(default=ColorField(r=0, g=0, b=0, a=255), description="The color of the image")

    def invoke(self, context: InvocationContext) -> ImageOutput:
        image = Image.new(mode=self.mode, size=(self.width, self.height), color=self.color.tuple())

        image_dto = context.services.images.create(
            image=image,
            image_origin=ResourceOrigin.INTERNAL,
            image_category=ImageCategory.GENERAL,
            node_id=self.id,
            session_id=context.graph_execution_state_id,
            is_intermediate=self.is_intermediate,
            workflow=self.workflow,
        )

        return ImageOutput(
            image=ImageField(image_name=image_dto.image_name),
            width=image_dto.width,
            height=image_dto.height,
        )


@title("Crop Image")
@tags("image", "crop")
class ImageCropInvocation(BaseInvocation):
    """Crops an image to a specified box. The box can be outside of the image."""

    # Metadata
    type: Literal["img_crop"] = "img_crop"

    # Inputs
    image: ImageField = InputField(description="The image to crop")
    x: int = InputField(default=0, description="The left x coordinate of the crop rectangle")
    y: int = InputField(default=0, description="The top y coordinate of the crop rectangle")
    width: int = InputField(default=512, gt=0, description="The width of the crop rectangle")
    height: int = InputField(default=512, gt=0, description="The height of the crop rectangle")

    def invoke(self, context: InvocationContext) -> ImageOutput:
        image = context.services.images.get_pil_image(self.image.image_name)

        image_crop = Image.new(mode="RGBA", size=(self.width, self.height), color=(0, 0, 0, 0))
        image_crop.paste(image, (-self.x, -self.y))

        image_dto = context.services.images.create(
            image=image_crop,
            image_origin=ResourceOrigin.INTERNAL,
            image_category=ImageCategory.GENERAL,
            node_id=self.id,
            session_id=context.graph_execution_state_id,
            is_intermediate=self.is_intermediate,
            workflow=self.workflow,
        )

        return ImageOutput(
            image=ImageField(image_name=image_dto.image_name),
            width=image_dto.width,
            height=image_dto.height,
        )


@title("Paste Image")
@tags("image", "paste")
class ImagePasteInvocation(BaseInvocation):
    """Pastes an image into another image."""

    # Metadata
    type: Literal["img_paste"] = "img_paste"

    # Inputs
    base_image: ImageField = InputField(description="The base image")
    image: ImageField = InputField(description="The image to paste")
    mask: Optional[ImageField] = InputField(
        default=None,
        description="The mask to use when pasting",
    )
    x: int = InputField(default=0, description="The left x coordinate at which to paste the image")
    y: int = InputField(default=0, description="The top y coordinate at which to paste the image")

    def invoke(self, context: InvocationContext) -> ImageOutput:
        base_image = context.services.images.get_pil_image(self.base_image.image_name)
        image = context.services.images.get_pil_image(self.image.image_name)
        mask = None
        if self.mask is not None:
            mask = context.services.images.get_pil_image(self.mask.image_name)
            mask = ImageOps.invert(mask.convert("L"))
        # TODO: probably shouldn't invert mask here... should user be required to do it?

        min_x = min(0, self.x)
        min_y = min(0, self.y)
        max_x = max(base_image.width, image.width + self.x)
        max_y = max(base_image.height, image.height + self.y)

        new_image = Image.new(mode="RGBA", size=(max_x - min_x, max_y - min_y), color=(0, 0, 0, 0))
        new_image.paste(base_image, (abs(min_x), abs(min_y)))
        new_image.paste(image, (max(0, self.x), max(0, self.y)), mask=mask)

        image_dto = context.services.images.create(
            image=new_image,
            image_origin=ResourceOrigin.INTERNAL,
            image_category=ImageCategory.GENERAL,
            node_id=self.id,
            session_id=context.graph_execution_state_id,
            is_intermediate=self.is_intermediate,
            workflow=self.workflow,
        )

        return ImageOutput(
            image=ImageField(image_name=image_dto.image_name),
            width=image_dto.width,
            height=image_dto.height,
        )


@title("Mask from Alpha")
@tags("image", "mask")
class MaskFromAlphaInvocation(BaseInvocation):
    """Extracts the alpha channel of an image as a mask."""

    # Metadata
    type: Literal["tomask"] = "tomask"

    # Inputs
    image: ImageField = InputField(description="The image to create the mask from")
    invert: bool = InputField(default=False, description="Whether or not to invert the mask")

    def invoke(self, context: InvocationContext) -> ImageOutput:
        image = context.services.images.get_pil_image(self.image.image_name)

        image_mask = image.split()[-1]
        if self.invert:
            image_mask = ImageOps.invert(image_mask)

        image_dto = context.services.images.create(
            image=image_mask,
            image_origin=ResourceOrigin.INTERNAL,
            image_category=ImageCategory.MASK,
            node_id=self.id,
            session_id=context.graph_execution_state_id,
            is_intermediate=self.is_intermediate,
            workflow=self.workflow,
        )

        return ImageOutput(
            image=ImageField(image_name=image_dto.image_name),
            width=image_dto.width,
            height=image_dto.height,
        )


@title("Multiply Images")
@tags("image", "multiply")
class ImageMultiplyInvocation(BaseInvocation):
    """Multiplies two images together using `PIL.ImageChops.multiply()`."""

    # Metadata
    type: Literal["img_mul"] = "img_mul"

    # Inputs
    image1: ImageField = InputField(description="The first image to multiply")
    image2: ImageField = InputField(description="The second image to multiply")

    def invoke(self, context: InvocationContext) -> ImageOutput:
        image1 = context.services.images.get_pil_image(self.image1.image_name)
        image2 = context.services.images.get_pil_image(self.image2.image_name)

        multiply_image = ImageChops.multiply(image1, image2)

        image_dto = context.services.images.create(
            image=multiply_image,
            image_origin=ResourceOrigin.INTERNAL,
            image_category=ImageCategory.GENERAL,
            node_id=self.id,
            session_id=context.graph_execution_state_id,
            is_intermediate=self.is_intermediate,
            workflow=self.workflow,
        )

        return ImageOutput(
            image=ImageField(image_name=image_dto.image_name),
            width=image_dto.width,
            height=image_dto.height,
        )


IMAGE_CHANNELS = Literal["A", "R", "G", "B"]


@title("Extract Image Channel")
@tags("image", "channel")
class ImageChannelInvocation(BaseInvocation):
    """Gets a channel from an image."""

    # Metadata
    type: Literal["img_chan"] = "img_chan"

    # Inputs
    image: ImageField = InputField(description="The image to get the channel from")
    channel: IMAGE_CHANNELS = InputField(default="A", description="The channel to get")

    def invoke(self, context: InvocationContext) -> ImageOutput:
        image = context.services.images.get_pil_image(self.image.image_name)

        channel_image = image.getchannel(self.channel)

        image_dto = context.services.images.create(
            image=channel_image,
            image_origin=ResourceOrigin.INTERNAL,
            image_category=ImageCategory.GENERAL,
            node_id=self.id,
            session_id=context.graph_execution_state_id,
            is_intermediate=self.is_intermediate,
            workflow=self.workflow,
        )

        return ImageOutput(
            image=ImageField(image_name=image_dto.image_name),
            width=image_dto.width,
            height=image_dto.height,
        )


IMAGE_MODES = Literal["L", "RGB", "RGBA", "CMYK", "YCbCr", "LAB", "HSV", "I", "F"]


@title("Convert Image Mode")
@tags("image", "convert")
class ImageConvertInvocation(BaseInvocation):
    """Converts an image to a different mode."""

    # Metadata
    type: Literal["img_conv"] = "img_conv"

    # Inputs
    image: ImageField = InputField(description="The image to convert")
    mode: IMAGE_MODES = InputField(default="L", description="The mode to convert to")

    def invoke(self, context: InvocationContext) -> ImageOutput:
        image = context.services.images.get_pil_image(self.image.image_name)

        converted_image = image.convert(self.mode)

        image_dto = context.services.images.create(
            image=converted_image,
            image_origin=ResourceOrigin.INTERNAL,
            image_category=ImageCategory.GENERAL,
            node_id=self.id,
            session_id=context.graph_execution_state_id,
            is_intermediate=self.is_intermediate,
            workflow=self.workflow,
        )

        return ImageOutput(
            image=ImageField(image_name=image_dto.image_name),
            width=image_dto.width,
            height=image_dto.height,
        )


@title("Blur Image")
@tags("image", "blur")
class ImageBlurInvocation(BaseInvocation):
    """Blurs an image"""

    # Metadata
    type: Literal["img_blur"] = "img_blur"

    # Inputs
    image: ImageField = InputField(description="The image to blur")
    radius: float = InputField(default=8.0, ge=0, description="The blur radius")
    # Metadata
    blur_type: Literal["gaussian", "box"] = InputField(default="gaussian", description="The type of blur")

    def invoke(self, context: InvocationContext) -> ImageOutput:
        image = context.services.images.get_pil_image(self.image.image_name)

        blur = (
            ImageFilter.GaussianBlur(self.radius) if self.blur_type == "gaussian" else ImageFilter.BoxBlur(self.radius)
        )
        blur_image = image.filter(blur)

        image_dto = context.services.images.create(
            image=blur_image,
            image_origin=ResourceOrigin.INTERNAL,
            image_category=ImageCategory.GENERAL,
            node_id=self.id,
            session_id=context.graph_execution_state_id,
            is_intermediate=self.is_intermediate,
            workflow=self.workflow,
        )

        return ImageOutput(
            image=ImageField(image_name=image_dto.image_name),
            width=image_dto.width,
            height=image_dto.height,
        )


PIL_RESAMPLING_MODES = Literal[
    "nearest",
    "box",
    "bilinear",
    "hamming",
    "bicubic",
    "lanczos",
]


PIL_RESAMPLING_MAP = {
    "nearest": Image.Resampling.NEAREST,
    "box": Image.Resampling.BOX,
    "bilinear": Image.Resampling.BILINEAR,
    "hamming": Image.Resampling.HAMMING,
    "bicubic": Image.Resampling.BICUBIC,
    "lanczos": Image.Resampling.LANCZOS,
}


@title("Resize Image")
@tags("image", "resize")
class ImageResizeInvocation(BaseInvocation):
    """Resizes an image to specific dimensions"""

    # Metadata
    type: Literal["img_resize"] = "img_resize"

    # Inputs
    image: ImageField = InputField(description="The image to resize")
    width: int = InputField(default=512, ge=64, multiple_of=8, description="The width to resize to (px)")
    height: int = InputField(default=512, ge=64, multiple_of=8, description="The height to resize to (px)")
    resample_mode: PIL_RESAMPLING_MODES = InputField(default="bicubic", description="The resampling mode")
    metadata: Optional[CoreMetadata] = InputField(
        default=None, description=FieldDescriptions.core_metadata, ui_hidden=True
    )

    def invoke(self, context: InvocationContext) -> ImageOutput:
        image = context.services.images.get_pil_image(self.image.image_name)

        resample_mode = PIL_RESAMPLING_MAP[self.resample_mode]

        resize_image = image.resize(
            (self.width, self.height),
            resample=resample_mode,
        )

        image_dto = context.services.images.create(
            image=resize_image,
            image_origin=ResourceOrigin.INTERNAL,
            image_category=ImageCategory.GENERAL,
            node_id=self.id,
            session_id=context.graph_execution_state_id,
            is_intermediate=self.is_intermediate,
<<<<<<< HEAD
            workflow=self.workflow,
=======
            metadata=self.metadata.dict() if self.metadata else None,
>>>>>>> 59511783
        )

        return ImageOutput(
            image=ImageField(image_name=image_dto.image_name),
            width=image_dto.width,
            height=image_dto.height,
        )


@title("Scale Image")
@tags("image", "scale")
class ImageScaleInvocation(BaseInvocation):
    """Scales an image by a factor"""

    # Metadata
    type: Literal["img_scale"] = "img_scale"

    # Inputs
    image: ImageField = InputField(description="The image to scale")
    scale_factor: float = InputField(
        default=2.0,
        gt=0,
        description="The factor by which to scale the image",
    )
    resample_mode: PIL_RESAMPLING_MODES = InputField(default="bicubic", description="The resampling mode")

    def invoke(self, context: InvocationContext) -> ImageOutput:
        image = context.services.images.get_pil_image(self.image.image_name)

        resample_mode = PIL_RESAMPLING_MAP[self.resample_mode]
        width = int(image.width * self.scale_factor)
        height = int(image.height * self.scale_factor)

        resize_image = image.resize(
            (width, height),
            resample=resample_mode,
        )

        image_dto = context.services.images.create(
            image=resize_image,
            image_origin=ResourceOrigin.INTERNAL,
            image_category=ImageCategory.GENERAL,
            node_id=self.id,
            session_id=context.graph_execution_state_id,
            is_intermediate=self.is_intermediate,
            workflow=self.workflow,
        )

        return ImageOutput(
            image=ImageField(image_name=image_dto.image_name),
            width=image_dto.width,
            height=image_dto.height,
        )


@title("Lerp Image")
@tags("image", "lerp")
class ImageLerpInvocation(BaseInvocation):
    """Linear interpolation of all pixels of an image"""

    # Metadata
    type: Literal["img_lerp"] = "img_lerp"

    # Inputs
    image: ImageField = InputField(description="The image to lerp")
    min: int = InputField(default=0, ge=0, le=255, description="The minimum output value")
    max: int = InputField(default=255, ge=0, le=255, description="The maximum output value")

    def invoke(self, context: InvocationContext) -> ImageOutput:
        image = context.services.images.get_pil_image(self.image.image_name)

        image_arr = numpy.asarray(image, dtype=numpy.float32) / 255
        image_arr = image_arr * (self.max - self.min) + self.min

        lerp_image = Image.fromarray(numpy.uint8(image_arr))

        image_dto = context.services.images.create(
            image=lerp_image,
            image_origin=ResourceOrigin.INTERNAL,
            image_category=ImageCategory.GENERAL,
            node_id=self.id,
            session_id=context.graph_execution_state_id,
            is_intermediate=self.is_intermediate,
            workflow=self.workflow,
        )

        return ImageOutput(
            image=ImageField(image_name=image_dto.image_name),
            width=image_dto.width,
            height=image_dto.height,
        )


@title("Inverse Lerp Image")
@tags("image", "ilerp")
class ImageInverseLerpInvocation(BaseInvocation):
    """Inverse linear interpolation of all pixels of an image"""

    # Metadata
    type: Literal["img_ilerp"] = "img_ilerp"

    # Inputs
    image: ImageField = InputField(description="The image to lerp")
    min: int = InputField(default=0, ge=0, le=255, description="The minimum input value")
    max: int = InputField(default=255, ge=0, le=255, description="The maximum input value")

    def invoke(self, context: InvocationContext) -> ImageOutput:
        image = context.services.images.get_pil_image(self.image.image_name)

        image_arr = numpy.asarray(image, dtype=numpy.float32)
        image_arr = numpy.minimum(numpy.maximum(image_arr - self.min, 0) / float(self.max - self.min), 1) * 255

        ilerp_image = Image.fromarray(numpy.uint8(image_arr))

        image_dto = context.services.images.create(
            image=ilerp_image,
            image_origin=ResourceOrigin.INTERNAL,
            image_category=ImageCategory.GENERAL,
            node_id=self.id,
            session_id=context.graph_execution_state_id,
            is_intermediate=self.is_intermediate,
            workflow=self.workflow,
        )

        return ImageOutput(
            image=ImageField(image_name=image_dto.image_name),
            width=image_dto.width,
            height=image_dto.height,
        )


@title("Blur NSFW Image")
@tags("image", "nsfw")
class ImageNSFWBlurInvocation(BaseInvocation):
    """Add blur to NSFW-flagged images"""

    # Metadata
    type: Literal["img_nsfw"] = "img_nsfw"

    # Inputs
    image: ImageField = InputField(description="The image to check")
    metadata: Optional[CoreMetadata] = InputField(
        default=None, description=FieldDescriptions.core_metadata, ui_hidden=True
    )

    def invoke(self, context: InvocationContext) -> ImageOutput:
        image = context.services.images.get_pil_image(self.image.image_name)

        logger = context.services.logger
        logger.debug("Running NSFW checker")
        if SafetyChecker.has_nsfw_concept(image):
            logger.info("A potentially NSFW image has been detected. Image will be blurred.")
            blurry_image = image.filter(filter=ImageFilter.GaussianBlur(radius=32))
            caution = self._get_caution_img()
            blurry_image.paste(caution, (0, 0), caution)
            image = blurry_image

        image_dto = context.services.images.create(
            image=image,
            image_origin=ResourceOrigin.INTERNAL,
            image_category=ImageCategory.GENERAL,
            node_id=self.id,
            session_id=context.graph_execution_state_id,
            is_intermediate=self.is_intermediate,
            metadata=self.metadata.dict() if self.metadata else None,
            workflow=self.workflow,
        )

        return ImageOutput(
            image=ImageField(image_name=image_dto.image_name),
            width=image_dto.width,
            height=image_dto.height,
        )

    def _get_caution_img(self) -> Image:
        import invokeai.app.assets.images as image_assets

        caution = Image.open(Path(image_assets.__path__[0]) / "caution.png")
        return caution.resize((caution.width // 2, caution.height // 2))


@title("Add Invisible Watermark")
@tags("image", "watermark")
class ImageWatermarkInvocation(BaseInvocation):
    """Add an invisible watermark to an image"""

    # Metadata
    type: Literal["img_watermark"] = "img_watermark"

    # Inputs
    image: ImageField = InputField(description="The image to check")
    text: str = InputField(default="InvokeAI", description="Watermark text")
    metadata: Optional[CoreMetadata] = InputField(
        default=None, description=FieldDescriptions.core_metadata, ui_hidden=True
    )

    def invoke(self, context: InvocationContext) -> ImageOutput:
        image = context.services.images.get_pil_image(self.image.image_name)
        new_image = InvisibleWatermark.add_watermark(image, self.text)
        image_dto = context.services.images.create(
            image=new_image,
            image_origin=ResourceOrigin.INTERNAL,
            image_category=ImageCategory.GENERAL,
            node_id=self.id,
            session_id=context.graph_execution_state_id,
            is_intermediate=self.is_intermediate,
            metadata=self.metadata.dict() if self.metadata else None,
            workflow=self.workflow,
        )

        return ImageOutput(
            image=ImageField(image_name=image_dto.image_name),
            width=image_dto.width,
            height=image_dto.height,
        )


@title("Mask Edge")
@tags("image", "mask", "inpaint")
class MaskEdgeInvocation(BaseInvocation):
    """Applies an edge mask to an image"""

    type: Literal["mask_edge"] = "mask_edge"

    # Inputs
    image: ImageField = InputField(description="The image to apply the mask to")
    edge_size: int = InputField(description="The size of the edge")
    edge_blur: int = InputField(description="The amount of blur on the edge")
    low_threshold: int = InputField(description="First threshold for the hysteresis procedure in Canny edge detection")
    high_threshold: int = InputField(
        description="Second threshold for the hysteresis procedure in Canny edge detection"
    )

    def invoke(self, context: InvocationContext) -> ImageOutput:
        mask = context.services.images.get_pil_image(self.image.image_name)

        npimg = numpy.asarray(mask, dtype=numpy.uint8)
        npgradient = numpy.uint8(255 * (1.0 - numpy.floor(numpy.abs(0.5 - numpy.float32(npimg) / 255.0) * 2.0)))
        npedge = cv2.Canny(npimg, threshold1=self.low_threshold, threshold2=self.high_threshold)
        npmask = npgradient + npedge
        npmask = cv2.dilate(npmask, numpy.ones((3, 3), numpy.uint8), iterations=int(self.edge_size / 2))

        new_mask = Image.fromarray(npmask)

        if self.edge_blur > 0:
            new_mask = new_mask.filter(ImageFilter.BoxBlur(self.edge_blur))

        new_mask = ImageOps.invert(new_mask)

        image_dto = context.services.images.create(
            image=new_mask,
            image_origin=ResourceOrigin.INTERNAL,
            image_category=ImageCategory.MASK,
            node_id=self.id,
            session_id=context.graph_execution_state_id,
            is_intermediate=self.is_intermediate,
            workflow=self.workflow,
        )

        return ImageOutput(
            image=ImageField(image_name=image_dto.image_name),
            width=image_dto.width,
            height=image_dto.height,
        )


@title("Combine Mask")
@tags("image", "mask", "multiply")
class MaskCombineInvocation(BaseInvocation):
    """Combine two masks together by multiplying them using `PIL.ImageChops.multiply()`."""

    type: Literal["mask_combine"] = "mask_combine"

    # Inputs
    mask1: ImageField = InputField(description="The first mask to combine")
    mask2: ImageField = InputField(description="The second image to combine")

    def invoke(self, context: InvocationContext) -> ImageOutput:
        mask1 = context.services.images.get_pil_image(self.mask1.image_name).convert("L")
        mask2 = context.services.images.get_pil_image(self.mask2.image_name).convert("L")

        combined_mask = ImageChops.multiply(mask1, mask2)

        image_dto = context.services.images.create(
            image=combined_mask,
            image_origin=ResourceOrigin.INTERNAL,
            image_category=ImageCategory.GENERAL,
            node_id=self.id,
            session_id=context.graph_execution_state_id,
            is_intermediate=self.is_intermediate,
            workflow=self.workflow,
        )

        return ImageOutput(
            image=ImageField(image_name=image_dto.image_name),
            width=image_dto.width,
            height=image_dto.height,
        )


@title("Color Correct")
@tags("image", "color")
class ColorCorrectInvocation(BaseInvocation):
    """
    Shifts the colors of a target image to match the reference image, optionally
    using a mask to only color-correct certain regions of the target image.
    """

    type: Literal["color_correct"] = "color_correct"

    # Inputs
    image: ImageField = InputField(description="The image to color-correct")
    reference: ImageField = InputField(description="Reference image for color-correction")
    mask: Optional[ImageField] = InputField(default=None, description="Mask to use when applying color-correction")
    mask_blur_radius: float = InputField(default=8, description="Mask blur radius")

    def invoke(self, context: InvocationContext) -> ImageOutput:
        pil_init_mask = None
        if self.mask is not None:
            pil_init_mask = context.services.images.get_pil_image(self.mask.image_name).convert("L")

        init_image = context.services.images.get_pil_image(self.reference.image_name)

        result = context.services.images.get_pil_image(self.image.image_name).convert("RGBA")

        # if init_image is None or init_mask is None:
        #    return result

        # Get the original alpha channel of the mask if there is one.
        # Otherwise it is some other black/white image format ('1', 'L' or 'RGB')
        # pil_init_mask = (
        #    init_mask.getchannel("A")
        #    if init_mask.mode == "RGBA"
        #    else init_mask.convert("L")
        # )
        pil_init_image = init_image.convert("RGBA")  # Add an alpha channel if one doesn't exist

        # Build an image with only visible pixels from source to use as reference for color-matching.
        init_rgb_pixels = numpy.asarray(init_image.convert("RGB"), dtype=numpy.uint8)
        init_a_pixels = numpy.asarray(pil_init_image.getchannel("A"), dtype=numpy.uint8)
        init_mask_pixels = numpy.asarray(pil_init_mask, dtype=numpy.uint8)

        # Get numpy version of result
        np_image = numpy.asarray(result.convert("RGB"), dtype=numpy.uint8)

        # Mask and calculate mean and standard deviation
        mask_pixels = init_a_pixels * init_mask_pixels > 0
        np_init_rgb_pixels_masked = init_rgb_pixels[mask_pixels, :]
        np_image_masked = np_image[mask_pixels, :]

        if np_init_rgb_pixels_masked.size > 0:
            init_means = np_init_rgb_pixels_masked.mean(axis=0)
            init_std = np_init_rgb_pixels_masked.std(axis=0)
            gen_means = np_image_masked.mean(axis=0)
            gen_std = np_image_masked.std(axis=0)

            # Color correct
            np_matched_result = np_image.copy()
            np_matched_result[:, :, :] = (
                (
                    (
                        (np_matched_result[:, :, :].astype(numpy.float32) - gen_means[None, None, :])
                        / gen_std[None, None, :]
                    )
                    * init_std[None, None, :]
                    + init_means[None, None, :]
                )
                .clip(0, 255)
                .astype(numpy.uint8)
            )
            matched_result = Image.fromarray(np_matched_result, mode="RGB")
        else:
            matched_result = Image.fromarray(np_image, mode="RGB")

        # Blur the mask out (into init image) by specified amount
        if self.mask_blur_radius > 0:
            nm = numpy.asarray(pil_init_mask, dtype=numpy.uint8)
            nmd = cv2.erode(
                nm,
                kernel=numpy.ones((3, 3), dtype=numpy.uint8),
                iterations=int(self.mask_blur_radius / 2),
            )
            pmd = Image.fromarray(nmd, mode="L")
            blurred_init_mask = pmd.filter(ImageFilter.BoxBlur(self.mask_blur_radius))
        else:
            blurred_init_mask = pil_init_mask

        multiplied_blurred_init_mask = ImageChops.multiply(blurred_init_mask, result.split()[-1])

        # Paste original on color-corrected generation (using blurred mask)
        matched_result.paste(init_image, (0, 0), mask=multiplied_blurred_init_mask)

        image_dto = context.services.images.create(
            image=matched_result,
            image_origin=ResourceOrigin.INTERNAL,
            image_category=ImageCategory.GENERAL,
            node_id=self.id,
            session_id=context.graph_execution_state_id,
            is_intermediate=self.is_intermediate,
            workflow=self.workflow,
        )

        return ImageOutput(
            image=ImageField(image_name=image_dto.image_name),
            width=image_dto.width,
            height=image_dto.height,
        )


@title("Image Hue Adjustment")
@tags("image", "hue", "hsl")
class ImageHueAdjustmentInvocation(BaseInvocation):
    """Adjusts the Hue of an image."""

    type: Literal["img_hue_adjust"] = "img_hue_adjust"

    # Inputs
    image: ImageField = InputField(description="The image to adjust")
    hue: int = InputField(default=0, description="The degrees by which to rotate the hue, 0-360")

    def invoke(self, context: InvocationContext) -> ImageOutput:
        pil_image = context.services.images.get_pil_image(self.image.image_name)

        # Convert image to HSV color space
        hsv_image = numpy.array(pil_image.convert("HSV"))

        # Convert hue from 0..360 to 0..256
        hue = int(256 * ((self.hue % 360) / 360))

        # Increment each hue and wrap around at 255
        hsv_image[:, :, 0] = (hsv_image[:, :, 0] + hue) % 256

        # Convert back to PIL format and to original color mode
        pil_image = Image.fromarray(hsv_image, mode="HSV").convert("RGBA")

        image_dto = context.services.images.create(
            image=pil_image,
            image_origin=ResourceOrigin.INTERNAL,
            image_category=ImageCategory.GENERAL,
            node_id=self.id,
            is_intermediate=self.is_intermediate,
            session_id=context.graph_execution_state_id,
            workflow=self.workflow,
        )

        return ImageOutput(
            image=ImageField(
                image_name=image_dto.image_name,
            ),
            width=image_dto.width,
            height=image_dto.height,
        )


@title("Image Luminosity Adjustment")
@tags("image", "luminosity", "hsl")
class ImageLuminosityAdjustmentInvocation(BaseInvocation):
    """Adjusts the Luminosity (Value) of an image."""

    type: Literal["img_luminosity_adjust"] = "img_luminosity_adjust"

    # Inputs
    image: ImageField = InputField(description="The image to adjust")
    luminosity: float = InputField(
        default=1.0, ge=0, le=1, description="The factor by which to adjust the luminosity (value)"
    )

    def invoke(self, context: InvocationContext) -> ImageOutput:
        pil_image = context.services.images.get_pil_image(self.image.image_name)

        # Convert PIL image to OpenCV format (numpy array), note color channel
        # ordering is changed from RGB to BGR
        image = numpy.array(pil_image.convert("RGB"))[:, :, ::-1]

        # Convert image to HSV color space
        hsv_image = cv2.cvtColor(image, cv2.COLOR_BGR2HSV)

        # Adjust the luminosity (value)
        hsv_image[:, :, 2] = numpy.clip(hsv_image[:, :, 2] * self.luminosity, 0, 255)

        # Convert image back to BGR color space
        image = cv2.cvtColor(hsv_image, cv2.COLOR_HSV2BGR)

        # Convert back to PIL format and to original color mode
        pil_image = Image.fromarray(image[:, :, ::-1], "RGB").convert("RGBA")

        image_dto = context.services.images.create(
            image=pil_image,
            image_origin=ResourceOrigin.INTERNAL,
            image_category=ImageCategory.GENERAL,
            node_id=self.id,
            is_intermediate=self.is_intermediate,
            session_id=context.graph_execution_state_id,
            workflow=self.workflow,
        )

        return ImageOutput(
            image=ImageField(
                image_name=image_dto.image_name,
            ),
            width=image_dto.width,
            height=image_dto.height,
        )


@title("Image Saturation Adjustment")
@tags("image", "saturation", "hsl")
class ImageSaturationAdjustmentInvocation(BaseInvocation):
    """Adjusts the Saturation of an image."""

    type: Literal["img_saturation_adjust"] = "img_saturation_adjust"

    # Inputs
    image: ImageField = InputField(description="The image to adjust")
    saturation: float = InputField(default=1.0, ge=0, le=1, description="The factor by which to adjust the saturation")

    def invoke(self, context: InvocationContext) -> ImageOutput:
        pil_image = context.services.images.get_pil_image(self.image.image_name)

        # Convert PIL image to OpenCV format (numpy array), note color channel
        # ordering is changed from RGB to BGR
        image = numpy.array(pil_image.convert("RGB"))[:, :, ::-1]

        # Convert image to HSV color space
        hsv_image = cv2.cvtColor(image, cv2.COLOR_BGR2HSV)

        # Adjust the saturation
        hsv_image[:, :, 1] = numpy.clip(hsv_image[:, :, 1] * self.saturation, 0, 255)

        # Convert image back to BGR color space
        image = cv2.cvtColor(hsv_image, cv2.COLOR_HSV2BGR)

        # Convert back to PIL format and to original color mode
        pil_image = Image.fromarray(image[:, :, ::-1], "RGB").convert("RGBA")

        image_dto = context.services.images.create(
            image=pil_image,
            image_origin=ResourceOrigin.INTERNAL,
            image_category=ImageCategory.GENERAL,
            node_id=self.id,
            is_intermediate=self.is_intermediate,
            session_id=context.graph_execution_state_id,
            workflow=self.workflow,
        )

        return ImageOutput(
            image=ImageField(
                image_name=image_dto.image_name,
            ),
            width=image_dto.width,
            height=image_dto.height,
        )<|MERGE_RESOLUTION|>--- conflicted
+++ resolved
@@ -404,11 +404,7 @@
             node_id=self.id,
             session_id=context.graph_execution_state_id,
             is_intermediate=self.is_intermediate,
-<<<<<<< HEAD
-            workflow=self.workflow,
-=======
-            metadata=self.metadata.dict() if self.metadata else None,
->>>>>>> 59511783
+            workflow=self.workflow,
         )
 
         return ImageOutput(
