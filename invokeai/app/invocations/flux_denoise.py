--- conflicted
+++ resolved
@@ -257,7 +257,6 @@
                 noise=noise,
             )
 
-<<<<<<< HEAD
         # Compute the IP-Adapter image prompt clip embeddings.
         # We do this before loading other models to minimize peak memory.
         # TODO(ryand): We should really do this in a separate invocation to benefit from caching.
@@ -266,8 +265,6 @@
             ip_adapter_fields, context
         )
 
-=======
->>>>>>> c466d50c
         cfg_scale = self.prep_cfg_scale(
             cfg_scale=self.cfg_scale,
             timesteps=timesteps,
