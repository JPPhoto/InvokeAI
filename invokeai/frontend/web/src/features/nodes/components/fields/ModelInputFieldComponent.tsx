import { useAppDispatch } from 'app/store/storeHooks';
import { fieldValueChanged } from 'features/nodes/store/nodesSlice';
import {
  MainModelInputFieldValue,
  ModelInputFieldTemplate,
} from 'features/nodes/types/types';

import { Box, Flex } from '@chakra-ui/react';
import { SelectItem } from '@mantine/core';
import IAIMantineSearchableSelect from 'common/components/IAIMantineSearchableSelect';
import { MODEL_TYPE_MAP } from 'features/parameters/types/constants';
import { modelIdToMainModelParam } from 'features/parameters/util/modelIdToMainModelParam';
import SyncModelsButton from 'features/ui/components/tabs/ModelManager/subpanels/ModelManagerSettingsPanel/SyncModelsButton';
import { forEach } from 'lodash-es';
import { memo, useCallback, useMemo } from 'react';
import { useTranslation } from 'react-i18next';
<<<<<<< HEAD
import {
  useGetMainModelsQuery,
  useGetOnnxModelsQuery,
} from 'services/api/endpoints/models';
=======
import { NON_REFINER_BASE_MODELS } from 'services/api/constants';
import { useGetMainModelsQuery } from 'services/api/endpoints/models';
>>>>>>> f060e321
import { FieldComponentProps } from './types';
import { useFeatureStatus } from '../../../system/hooks/useFeatureStatus';

const ModelInputFieldComponent = (
  props: FieldComponentProps<MainModelInputFieldValue, ModelInputFieldTemplate>
) => {
  const { nodeId, field } = props;

  const dispatch = useAppDispatch();
  const { t } = useTranslation();
  const isSyncModelEnabled = useFeatureStatus('syncModels').isFeatureEnabled;

<<<<<<< HEAD
  const { data: onnxModels } = useGetOnnxModelsQuery();
  const { data: mainModels, isLoading } = useGetMainModelsQuery();
=======
  const { data: mainModels, isLoading } = useGetMainModelsQuery(
    NON_REFINER_BASE_MODELS
  );
>>>>>>> f060e321

  const data = useMemo(() => {
    if (!mainModels) {
      return [];
    }

    const data: SelectItem[] = [];

    forEach(mainModels.entities, (model, id) => {
      if (!model) {
        return;
      }

      data.push({
        value: id,
        label: model.model_name,
        group: MODEL_TYPE_MAP[model.base_model],
      });
    });

    if (onnxModels) {
      forEach(onnxModels.entities, (model, id) => {
        if (!model) {
          return;
        }

        data.push({
          value: id,
          label: model.model_name,
          group: MODEL_TYPE_MAP[model.base_model],
        });
      });
    }
    return data;
  }, [mainModels, onnxModels]);

  // grab the full model entity from the RTK Query cache
  // TODO: maybe we should just store the full model entity in state?
  const selectedModel = useMemo(
    () =>
      (mainModels?.entities[
        `${field.value?.base_model}/main/${field.value?.model_name}`
      ] ||
        onnxModels?.entities[
          `${field.value?.base_model}/onnx/${field.value?.model_name}`
        ]) ??
      null,
    [
      field.value?.base_model,
      field.value?.model_name,
      mainModels?.entities,
      onnxModels?.entities,
    ]
  );

  const handleChangeModel = useCallback(
    (v: string | null) => {
      if (!v) {
        return;
      }

      const newModel = modelIdToMainModelParam(v);

      if (!newModel) {
        return;
      }

      dispatch(
        fieldValueChanged({
          nodeId,
          fieldName: field.name,
          value: newModel,
        })
      );
    },
    [dispatch, field.name, nodeId]
  );

  return isLoading ? (
    <IAIMantineSearchableSelect
      label={t('modelManager.model')}
      placeholder="Loading..."
      disabled={true}
      data={[]}
    />
  ) : (
    <Flex w="100%" alignItems="center" gap={2}>
      <IAIMantineSearchableSelect
        tooltip={selectedModel?.description}
        label={
          selectedModel?.base_model && MODEL_TYPE_MAP[selectedModel?.base_model]
        }
        value={selectedModel?.id}
        placeholder={data.length > 0 ? 'Select a model' : 'No models available'}
        data={data}
        error={data.length === 0}
        disabled={data.length === 0}
        onChange={handleChangeModel}
      />
      {isSyncModelEnabled && (
        <Box mt={7}>
          <SyncModelsButton iconMode />
        </Box>
      )}
    </Flex>
  );
};

export default memo(ModelInputFieldComponent);<|MERGE_RESOLUTION|>--- conflicted
+++ resolved
@@ -14,15 +14,12 @@
 import { forEach } from 'lodash-es';
 import { memo, useCallback, useMemo } from 'react';
 import { useTranslation } from 'react-i18next';
-<<<<<<< HEAD
 import {
   useGetMainModelsQuery,
   useGetOnnxModelsQuery,
 } from 'services/api/endpoints/models';
-=======
 import { NON_REFINER_BASE_MODELS } from 'services/api/constants';
 import { useGetMainModelsQuery } from 'services/api/endpoints/models';
->>>>>>> f060e321
 import { FieldComponentProps } from './types';
 import { useFeatureStatus } from '../../../system/hooks/useFeatureStatus';
 
@@ -35,14 +32,10 @@
   const { t } = useTranslation();
   const isSyncModelEnabled = useFeatureStatus('syncModels').isFeatureEnabled;
 
-<<<<<<< HEAD
   const { data: onnxModels } = useGetOnnxModelsQuery();
-  const { data: mainModels, isLoading } = useGetMainModelsQuery();
-=======
   const { data: mainModels, isLoading } = useGetMainModelsQuery(
     NON_REFINER_BASE_MODELS
   );
->>>>>>> f060e321
 
   const data = useMemo(() => {
     if (!mainModels) {
