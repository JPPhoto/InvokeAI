--- conflicted
+++ resolved
@@ -60,12 +60,10 @@
     dispatch(setIterations(initial));
   }, [dispatch, initial]);
 
-<<<<<<< HEAD
-  return shouldUseSliders ? (
+  return asSlider || shouldUseSliders ? (
     <IAIInformationalPopover details="paramImages">
       <IAISlider
-        isDisabled={isDisabled}
-        label={t('parameters.images')}
+        label={t('parameters.iterations')}
         step={step}
         min={min}
         max={sliderMax}
@@ -81,8 +79,7 @@
   ) : (
     <IAIInformationalPopover details="paramImages">
       <IAINumberInput
-        isDisabled={isDisabled}
-        label={t('parameters.images')}
+        label={t('parameters.iterations')}
         step={step}
         min={min}
         max={inputMax}
@@ -91,32 +88,6 @@
         numberInputFieldProps={{ textAlign: 'center' }}
       />
     </IAIInformationalPopover>
-=======
-  return asSlider || shouldUseSliders ? (
-    <IAISlider
-      label={t('parameters.iterations')}
-      step={step}
-      min={min}
-      max={sliderMax}
-      onChange={handleChange}
-      handleReset={handleReset}
-      value={iterations}
-      withInput
-      withReset
-      withSliderMarks
-      sliderNumberInputProps={{ max: inputMax }}
-    />
-  ) : (
-    <IAINumberInput
-      label={t('parameters.iterations')}
-      step={step}
-      min={min}
-      max={inputMax}
-      onChange={handleChange}
-      value={iterations}
-      numberInputFieldProps={{ textAlign: 'center' }}
-    />
->>>>>>> 1c38cce1
   );
 };
 
