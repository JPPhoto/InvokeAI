"""Helper class for dealing with image generation arguments.

The Args class parses both the command line (shell) arguments, as well as the
command string passed at the dream> prompt. It serves as the definitive repository
of all the arguments used by Generate and their default values, and implements the
preliminary metadata standards discussed here:

https://github.com/lstein/stable-diffusion/issues/266

To use:
  opt = Args()

  # Read in the command line options:
  # this returns a namespace object like the underlying argparse library)
  # You do not have to use the return value, but you can check it against None
  # to detect illegal arguments on the command line.
  args = opt.parse_args()
  if not args:
     print('oops')
     sys.exit(-1)

  # read in a command passed to the dream> prompt:
  opts = opt.parse_cmd('do androids dream of electric sheep? -H256 -W1024 -n4')

  # The Args object acts like a namespace object
  print(opt.model)

You can set attributes in the usual way, use vars(), etc.:

  opt.model = 'something-else'
  do_something(**vars(a))

It is helpful in saving metadata:

  # To get a json representation of all the values, allowing
  # you to override any values dynamically
  j = opt.json(seed=42)

  # To get the prompt string with the switches, allowing you
  # to override any values dynamically
  j = opt.dream_prompt_str(seed=42)

If you want to access the namespace objects from the shell args or the
parsed command directly, you may use the values returned from the
original calls to parse_args() and parse_cmd(), or get them later
using the _arg_switches and _cmd_switches attributes. This can be
useful if both the args and the command contain the same attribute and
you wish to apply logic as to which one to use. For example:

  a = Args()
  args    = a.parse_args()
  opts    = a.parse_cmd(string)
  do_grid = args.grid or opts.grid

To add new attributes, edit the _create_arg_parser() and
_create_dream_cmd_parser() methods.

**Generating and retrieving sd-metadata**

To generate a dict representing RFC266 metadata:

  metadata = metadata_dumps(opt,<seeds,model_hash,postprocesser>)

This will generate an RFC266 dictionary that can then be turned into a JSON
and written to the PNG file. The optional seeds, weights, model_hash and
postprocesser arguments are not available to the opt object and so must be
provided externally. See how dream.py does it.

Note that this function was originally called format_metadata() and a wrapper
is provided that issues a deprecation notice.

To retrieve a (series of) opt objects corresponding to the metadata, do this:

 opt_list = metadata_loads(metadata)

The metadata should be pulled out of the PNG image. pngwriter has a method
retrieve_metadata that will do this.


"""

import argparse
from argparse import Namespace
import shlex
import json
import hashlib
import os
import copy
import base64
import sys
from ldm.dream.conditioning import split_weighted_subprompts

SAMPLER_CHOICES = [
    'ddim',
    'k_dpm_2_a',
    'k_dpm_2',
    'k_euler_a',
    'k_euler',
    'k_heun',
    'k_lms',
    'plms',
]

# is there a way to pick this up during git commits?
APP_ID      = 'lstein/stable-diffusion'
APP_VERSION = 'v1.15'

class Args(object):
    def __init__(self,arg_parser=None,cmd_parser=None):
        '''
        Initialize new Args class. It takes two optional arguments, an argparse
        parser for switches given on the shell command line, and an argparse
        parser for switches given on the dream> CLI line. If one or both are
        missing, it creates appropriate parsers internally.
        '''
        self._arg_parser   = arg_parser or self._create_arg_parser()
        self._cmd_parser   = cmd_parser or self._create_dream_cmd_parser()
        self._arg_switches = self.parse_cmd('')   # fill in defaults
        self._cmd_switches = self.parse_cmd('')   # fill in defaults

    def parse_args(self):
        '''Parse the shell switches and store.'''
        try:
            self._arg_switches = self._arg_parser.parse_args()

            if self._arg_switches.laion400m:
                print('--laion400m flag has been deprecated. Please use --model laion400m instead.')
                sys.exit(-1)
            if self._arg_switches.weights:
                print('--weights argument has been deprecated. Please edit ./configs/models.yaml, and select the weights using --model instead.')
                sys.exit(-1)

            return self._arg_switches
        except:
            return None

    def parse_cmd(self,cmd_string):
        '''Parse a dream>-style command string '''
        command = cmd_string.replace("'", "\\'")
        try:
            elements = shlex.split(command)
        except ValueError:
            import sys, traceback
            print(traceback.format_exc(), file=sys.stderr)
            return
        switches = ['']
        switches_started = False

        for element in elements:
            if element[0] == '-' and not switches_started:
                switches_started = True
            if switches_started:
                switches.append(element)
            else:
                switches[0] += element
                switches[0] += ' '
        switches[0] = switches[0][: len(switches[0]) - 1]
        try:
            self._cmd_switches = self._cmd_parser.parse_args(switches)
            return self._cmd_switches
        except:
            return None

    def json(self,**kwargs):
        return json.dumps(self.to_dict(**kwargs))

    def to_dict(self,**kwargs):
        a = vars(self)
        a.update(kwargs)
        return a

    # Isn't there a more automated way of doing this?
    # Ideally we get the switch strings out of the argparse objects,
    # but I don't see a documented API for this.
    def dream_prompt_str(self,**kwargs):
        """Normalized dream_prompt."""
        a = vars(self)
        a.update(kwargs)
        switches = list()
        switches.append(f'"{a["prompt"]}"')
        switches.append(f'-s {a["steps"]}')
        switches.append(f'-S {a["seed"]}')
        switches.append(f'-W {a["width"]}')
        switches.append(f'-H {a["height"]}')
        switches.append(f'-C {a["cfg_scale"]}')
        switches.append(f'-A {a["sampler_name"]}')
        if a['grid']:
            switches.append('--grid')
        if a['seamless']:
            switches.append('--seamless')
        if a['init_img'] and len(a['init_img'])>0:
            switches.append(f'-I {a["init_img"]}')
        if a['init_mask'] and len(a['init_mask'])>0:
            switches.append(f'-M {a["init_mask"]}')
        if a['init_color'] and len(a['init_color'])>0:
            switches.append(f'--init_color {a["init_color"]}')
        if a['fit']:
            switches.append(f'--fit')
        if a['init_img'] and a['strength'] and a['strength']>0:
            switches.append(f'-f {a["strength"]}')
        if a['gfpgan_strength']:
            switches.append(f'-G {a["gfpgan_strength"]}')
        if a['upscale']:
            switches.append(f'-U {" ".join([str(u) for u in a["upscale"]])}')
        if a['embiggen']:
            switches.append(f'--embiggen {" ".join([str(u) for u in a["embiggen"]])}')
        if a['embiggen_tiles']:
            switches.append(f'--embiggen_tiles {" ".join([str(u) for u in a["embiggen_tiles"]])}')
        if a['variation_amount'] > 0:
            switches.append(f'-v {a["variation_amount"]}')
        if a['with_variations']:
            formatted_variations = ','.join(f'{seed}:{weight}' for seed, weight in (a["with_variations"]))
            switches.append(f'-V {formatted_variations}')
        return ' '.join(switches)

    def __getattribute__(self,name):
        '''
        Returns union of command-line arguments and dream_prompt arguments,
        with the latter superseding the former.
        '''
        cmd_switches = None
        arg_switches = None
        try:
            cmd_switches = object.__getattribute__(self,'_cmd_switches')
            arg_switches = object.__getattribute__(self,'_arg_switches')
        except AttributeError:
            pass

        if cmd_switches and arg_switches and name=='__dict__':
            return self._merge_dict(
                arg_switches.__dict__,
                cmd_switches.__dict__,
            )
        try:
            return object.__getattribute__(self,name)
        except AttributeError:
            pass

        if not hasattr(cmd_switches,name) and not hasattr(arg_switches,name):
            raise AttributeError
        
        value_arg,value_cmd = (None,None)
        try:
            value_cmd = getattr(cmd_switches,name)
        except AttributeError:
            pass
        try:
            value_arg = getattr(arg_switches,name)
        except AttributeError:
            pass

        # here is where we can pick and choose which to use
        # default behavior is to choose the dream_command value over
        # the arg value. For example, the --grid and --individual options are a little
        # funny because of their push/pull relationship. This is how to handle it.
        if name=='grid':
            return not cmd_switches.individual and (value_arg or value_cmd)  # arg supersedes cmd
        return value_cmd if value_cmd is not None else value_arg

    def __setattr__(self,name,value):
        if name.startswith('_'):
            object.__setattr__(self,name,value)
        else:
            self._cmd_switches.__dict__[name] = value

    def _merge_dict(self,dict1,dict2):
        new_dict  = {}
        for k in set(list(dict1.keys())+list(dict2.keys())):
            value1 = dict1.get(k,None)
            value2 = dict2.get(k,None)
            new_dict[k] = value2 if value2 is not None else value1
        return new_dict

    def _create_arg_parser(self):
        '''
        This defines all the arguments used on the command line when you launch
        the CLI or web backend.
        '''
        parser = argparse.ArgumentParser(
            description=
            """
            Generate images using Stable Diffusion.
            Use --web to launch the web interface. 
            Use --from_file to load prompts from a file path or standard input ("-").
            Otherwise you will be dropped into an interactive command prompt (type -h for help.)
            Other command-line arguments are defaults that can usually be overridden
            prompt the command prompt.
            """,
        )
        model_group      = parser.add_argument_group('Model selection')
        file_group       = parser.add_argument_group('Input/output')
        web_server_group = parser.add_argument_group('Web server')
        render_group     = parser.add_argument_group('Rendering')
        postprocessing_group     = parser.add_argument_group('Postprocessing')
        deprecated_group = parser.add_argument_group('Deprecated options')

        deprecated_group.add_argument('--laion400m')
        deprecated_group.add_argument('--weights') # deprecated
        model_group.add_argument(
            '--conf',
            '-c',
            '-conf',
            dest='conf',
            default='./configs/models.yaml',
            help='Path to configuration file for alternate models.',
        )
        model_group.add_argument(
            '--model',
            default='stable-diffusion-1.4',
            help='Indicates which diffusion model to load. (currently "stable-diffusion-1.4" (default) or "laion400m")',
        )
        model_group.add_argument(
            '--sampler',
            '-A',
            '-m',
            dest='sampler_name',
            type=str,
            choices=SAMPLER_CHOICES,
            metavar='SAMPLER_NAME',
            help=f'Switch to a different sampler. Supported samplers: {", ".join(SAMPLER_CHOICES)}',
            default='k_lms',
        )
        model_group.add_argument(
            '-F',
            '--full_precision',
            dest='full_precision',
            action='store_true',
            help='Use more memory-intensive full precision math for calculations',
        )
        file_group.add_argument(
            '--from_file',
            dest='infile',
            type=str,
            help='If specified, load prompts from this file',
        )
        file_group.add_argument(
            '--outdir',
            '-o',
            type=str,
            help='Directory to save generated images and a log of prompts and seeds. Default: outputs/img-samples',
            default='outputs/img-samples',
        )
        file_group.add_argument(
            '--prompt_as_dir',
            '-p',
            action='store_true',
            help='Place images in subdirectories named after the prompt.',
        )
        render_group.add_argument(
            '--grid',
            '-g',
            action='store_true',
            help='generate a grid'
        )
        render_group.add_argument(
            '--embedding_path',
            type=str,
            help='Path to a pre-trained embedding manager checkpoint - can only be set on command line',
        )
        # GFPGAN related args
        postprocessing_group.add_argument(
            '--gfpgan_bg_upsampler',
            type=str,
            default='realesrgan',
            help='Background upsampler. Default: realesrgan. Options: realesrgan, none.',

        )
        postprocessing_group.add_argument(
            '--gfpgan_bg_tile',
            type=int,
            default=400,
            help='Tile size for background sampler, 0 for no tile during testing. Default: 400.',
        )
        postprocessing_group.add_argument(
            '--gfpgan_model_path',
            type=str,
            default='experiments/pretrained_models/GFPGANv1.3.pth',
            help='Indicates the path to the GFPGAN model, relative to --gfpgan_dir.',
        )
        postprocessing_group.add_argument(
            '--gfpgan_dir',
            type=str,
            default='./src/gfpgan',
            help='Indicates the directory containing the GFPGAN code.',
        )
        web_server_group.add_argument(
            '--web',
            dest='web',
            action='store_true',
            help='Start in web server mode.',
        )
        web_server_group.add_argument(
            '--host',
            type=str,
            default='127.0.0.1',
            help='Web server: Host or IP to listen on. Set to 0.0.0.0 to accept traffic from other devices on your network.'
        )
        web_server_group.add_argument(
            '--port',
            type=int,
            default='9090',
            help='Web server: Port to listen on'
        )
        web_server_group.add_argument(
            '--cors',
            type=str,
            help='Web server: CORS origin for API'
        )
        return parser

    # This creates the parser that processes commands on the dream> command line
    def _create_dream_cmd_parser(self):
        parser = argparse.ArgumentParser(
            description='Example: dream> a fantastic alien landscape -W1024 -H960 -s100 -n12'
        )
        render_group     = parser.add_argument_group('General rendering')
        img2img_group    = parser.add_argument_group('Image-to-image and inpainting')
        variation_group  = parser.add_argument_group('Creating and combining variations')
        postprocessing_group   = parser.add_argument_group('Post-processing')
        special_effects_group  = parser.add_argument_group('Special effects')
        render_group.add_argument('prompt')
        render_group.add_argument(
            '-s',
            '--steps',
            type=int,
            default=50,
            help='Number of steps'
        )
        render_group.add_argument(
            '-S',
            '--seed',
            type=int,
            default=None,
            help='Image seed; a +ve integer, or use -1 for the previous seed, -2 for the one before that, etc',
        )
        render_group.add_argument(
            '-n',
            '--iterations',
            type=int,
            default=1,
            help='Number of samplings to perform (slower, but will provide seeds for individual images)',
        )
        render_group.add_argument(
            '-W',
            '--width',
            type=int,
            help='Image width, multiple of 64',
        )
        render_group.add_argument(
            '-H',
            '--height',
            type=int,
            help='Image height, multiple of 64',
        )
        render_group.add_argument(
            '-C',
            '--cfg_scale',
            default=7.5,
            type=float,
            help='Classifier free guidance (CFG) scale - higher numbers cause generator to "try" harder.',
        )
        render_group.add_argument(
            '--grid',
            '-g',
            action='store_true',
            help='generate a grid'
        )
        render_group.add_argument(
            '-i',
            '--individual',
            action='store_true',
            help='override command-line --grid setting and generate individual images'
        )
        render_group.add_argument(
            '-x',
            '--skip_normalize',
            action='store_true',
            help='Skip subprompt weight normalization',
        )
        render_group.add_argument(
            '-A',
            '-m',
            '--sampler',
            dest='sampler_name',
            type=str,
            choices=SAMPLER_CHOICES,
            metavar='SAMPLER_NAME',
            help=f'Switch to a different sampler. Supported samplers: {", ".join(SAMPLER_CHOICES)}',
        )
        render_group.add_argument(
            '-t',
            '--log_tokenization',
            action='store_true',
            help='shows how the prompt is split into tokens'
        )
        render_group.add_argument(
            '--outdir',
            '-o',
            type=str,
            help='Directory to save generated images and a log of prompts and seeds',
        )
        img2img_group.add_argument(
            '-I',
            '--init_img',
            type=str,
            help='Path to input image for img2img mode (supersedes width and height)',
        )
        img2img_group.add_argument(
            '-M',
            '--init_mask',
            type=str,
            help='Path to input mask for inpainting mode (supersedes width and height)',
        )
        img2img_group.add_argument(
            '--init_color',
            type=str,
            help='Path to reference image for color correction (used for repeated img2img and inpainting)'
        )
        img2img_group.add_argument(
            '-T',
            '-fit',
            '--fit',
            action='store_true',
            help='If specified, will resize the input image to fit within the dimensions of width x height (512x512 default)',
        )
        img2img_group.add_argument(
            '-f',
            '--strength',
            type=float,
            help='Strength for noising/unnoising. 0.0 preserves image exactly, 1.0 replaces it completely',
            default=0.75,
        )
        postprocessing_group.add_argument(
            '-ft',
            '--facetool',
            type=str,
            help='Select the face restoration AI to use: gfpgan, codeformer',
        )
        postprocessing_group.add_argument(
            '-G',
            '--gfpgan_strength',
            type=float,
            help='The strength at which to apply the GFPGAN model to the result, in order to improve faces.',
            default=0,
        )
        postprocessing_group.add_argument(
            '-cf',
            '--codeformer_fidelity',
            type=float,
            help='Takes values between 0 and 1. 0 produces high quality but low accuracy. 1 produces high accuracy but low quality.',
            default=0.75
        )
        postprocessing_group.add_argument(
            '-U',
            '--upscale',
            nargs='+',
            type=float,
            help='Scale factor (2, 4) for upscaling final output followed by upscaling strength (0-1.0). If strength not specified, defaults to 0.75',
            default=None,
        )
        postprocessing_group.add_argument(
            '--save_original',
            '-save_orig',
            action='store_true',
            help='Save original. Use it when upscaling to save both versions.',
        )
        postprocessing_group.add_argument(
            '--embiggen',
            '-embiggen',
            nargs='+',
            type=float,
            help='Embiggen tiled img2img for higher resolution and detail without extra VRAM usage. Takes scale factor relative to the size of the --init_img (-I), followed by ESRGAN upscaling strength (0-1.0), followed by minimum amount of overlap between tiles as a decimal ratio (0 - 1.0) or number of pixels. ESRGAN strength defaults to 0.75, and overlap defaults to 0.25 . ESRGAN is used to upscale the init prior to cutting it into tiles/pieces to run through img2img and then stitch back togeather.',
            default=None,
        )
        postprocessing_group.add_argument(
            '--embiggen_tiles',
            '-embiggen_tiles',
            nargs='+',
            type=int,
            help='If while doing Embiggen we are altering only parts of the image, takes a list of tiles by number to process and replace onto the image e.g. `1 3 5`, useful for redoing problematic spots from a prior Embiggen run',
            default=None,
        )
        special_effects_group.add_argument(
            '--seamless',
            action='store_true',
            help='Change the model to seamless tiling (circular) mode',
        )
        variation_group.add_argument(
            '-v',
            '--variation_amount',
            default=0.0,
            type=float,
            help='If > 0, generates variations on the initial seed instead of random seeds per iteration. Must be between 0 and 1. Higher values will be more different.'
        )
        variation_group.add_argument(
            '-V',
            '--with_variations',
            default=None,
            type=str,
            help='list of variations to apply, in the format `seed:weight,seed:weight,...'
        )
        return parser

def format_metadata(**kwargs):
    print(f'format_metadata() is deprecated. Please use metadata_dumps()')
    return metadata_dumps(kwargs)

def metadata_dumps(opt,
                   seeds=[],
                   model_hash=None,
                   postprocessing=None):
    '''
    Given an Args object, returns a dict containing the keys and
    structure of the proposed stable diffusion metadata standard
    https://github.com/lstein/stable-diffusion/discussions/392
    This is intended to be turned into JSON and stored in the 
    "sd
    '''

    # top-level metadata minus `image` or `images`
    metadata = {
        'model'       : 'stable diffusion',
        'model_id'    : opt.model,
        'model_hash'  : model_hash,
        'app_id'      : APP_ID,
        'app_version' : APP_VERSION,
    }

    # add some RFC266 fields that are generated internally, and not as
    # user args
    image_dict = opt.to_dict(
        postprocessing=postprocessing
    )

    # TODO: This is just a hack until postprocessing pipeline work completed
    image_dict['postprocessing'] = []
    if image_dict['gfpgan_strength'] and image_dict['gfpgan_strength'] > 0:
        image_dict['postprocessing'].append('GFPGAN (not RFC compliant)')
    if image_dict['upscale'] and image_dict['upscale'][0] > 0:
        image_dict['postprocessing'].append('ESRGAN  (not RFC compliant)')

    # remove any image keys not mentioned in RFC #266
    rfc266_img_fields = ['type','postprocessing','sampler','prompt','seed','variations','steps',
                         'cfg_scale','step_number','width','height','extra','strength']

    rfc_dict ={}
    for item in image_dict.items():
        key,value = item
        if key in rfc266_img_fields:
            rfc_dict[key] = value

    # semantic drift
    rfc_dict['sampler']  = image_dict.get('sampler_name',None)
        
    # display weighted subprompts (liable to change)
    if opt.prompt:
        subprompts = split_weighted_subprompts(opt.prompt)
        subprompts = [{'prompt':x[0],'weight':x[1]} for x in subprompts]
        rfc_dict['prompt'] = subprompts

    # variations
    if opt.with_variations:
        variations = [{'seed':x[0],'weight':x[1]} for x in opt.with_variations]
        rfc_dict['variations'] = variations

    if opt.init_img:
        rfc_dict['type']           = 'img2img'
        rfc_dict['strength_steps'] = rfc_dict.pop('strength')
        rfc_dict['orig_hash']      = calculate_init_img_hash(opt.init_img)
        rfc_dict['sampler']        = 'ddim'  # FIX ME WHEN IMG2IMG SUPPORTS ALL SAMPLERS
    else:
        rfc_dict['type']  = 'txt2img'

    if len(seeds)==0 and opt.seed:
<<<<<<< HEAD
        seeds=[opt.seed]
        
    for seed in seeds:
        rfc_dict['seed'] = seed
        images.append(copy.copy(rfc_dict))
=======
        seeds=[seed]
>>>>>>> 682d7475

    if opt.grid:
        images = []
        for seed in seeds:
            rfc_dict['seed'] = seed
            images.append(copy.copy(rfc_dict))
        metadata['images'] = images
    else:
        # there should only ever be a single seed if we did not generate a grid
        assert len(seeds) == 1, 'Expected a single seed'
        rfc_dict['seed'] = seeds[0]
        metadata['image'] = rfc_dict

    return metadata

def metadata_loads(metadata):
    '''
    Takes the dictionary corresponding to RFC266 (https://github.com/lstein/stable-diffusion/issues/266)
    and returns a series of opt objects for each of the images described in the dictionary.
    '''
    results = []
    try:
        if 'grid' in metadata['sd-metadata']:
            images = metadata['sd-metadata']['images']
        else:
            images = [metadata['sd-metadata']['image']]
        for image in images:
            # repack the prompt and variations
            image['prompt']     = ','.join([':'.join([x['prompt'],   str(x['weight'])]) for x in image['prompt']])
            image['variations'] = ','.join([':'.join([str(x['seed']),str(x['weight'])]) for x in image['variations']])
            # fix a bit of semantic drift here
            image['sampler_name']=image.pop('sampler')
            opt = Args()
            opt._cmd_switches = Namespace(**image)
            results.append(opt)
    except KeyError as e:
        import sys, traceback
        print('>> badly-formatted metadata',file=sys.stderr)
        print(traceback.format_exc(), file=sys.stderr)
    return results

# image can either be a file path on disk or a base64-encoded
# representation of the file's contents
def calculate_init_img_hash(image_string):
    prefix = 'data:image/png;base64,'
    hash   = None
    if image_string.startswith(prefix):
        imagebase64 = image_string[len(prefix):]
        imagedata   = base64.b64decode(imagebase64)
        with open('outputs/test.png','wb') as file:
            file.write(imagedata)
        sha = hashlib.sha256()
        sha.update(imagedata)
        hash = sha.hexdigest()
    else:
        hash = sha256(image_string)
    return hash

# Bah. This should be moved somewhere else...
def sha256(path):
    sha = hashlib.sha256()
    with open(path,'rb') as f:
        while True:
            data = f.read(65536)
            if not data:
                break
            sha.update(data)
    return sha.hexdigest()
<|MERGE_RESOLUTION|>--- conflicted
+++ resolved
@@ -672,15 +672,11 @@
         rfc_dict['type']  = 'txt2img'
 
     if len(seeds)==0 and opt.seed:
-<<<<<<< HEAD
         seeds=[opt.seed]
         
     for seed in seeds:
         rfc_dict['seed'] = seed
         images.append(copy.copy(rfc_dict))
-=======
-        seeds=[seed]
->>>>>>> 682d7475
 
     if opt.grid:
         images = []
